{
  "name": "@bfra.me/.github",
  "version": "3.0.2",
  "private": true,
  "description": "Defaults for the @bfra-me GitHub Organization",
  "keywords": [
    "github",
    "repository",
    "settings",
    "template"
  ],
  "repository": {
    "type": "git",
    "url": "https://github.com/bfra-me/.github.git"
  },
  "license": "MIT",
  "author": "Marcus R. Brown <git@mrbro.dev> (https://mrbro.dev/)",
  "type": "module",
  "scripts": {
    "bootstrap": "pnpm install --prefer-offline --loglevel warn",
    "build": "pnpm -r run build",
    "bump": "changeset version && pnpm run build && pnpm run fix",
    "fix": "eslint . --fix && pnpm -r run lint --fix",
    "lint": "eslint . && pnpm -r run lint",
    "prepare": "husky",
    "quality-check": "pnpm run type-check && pnpm run lint",
    "release": "tsx ./scripts/release.ts",
    "test": "pnpm -r run test",
    "type-check": "pnpm -r run type-check"
  },
  "lint-staged": {
    "*.{js,json,jsx,md,toml,ts,tsx,yaml,yml}": [
      "eslint --fix"
    ],
    "package.json": [
      "sort-package-json"
    ]
  },
  "prettier": "@bfra.me/prettier-config",
  "devDependencies": {
    "@bfra.me/eslint-config": "0.21.0",
    "@bfra.me/prettier-config": "0.15.5",
    "@bfra.me/tsconfig": "0.9.7",
    "@changesets/cli": "2.29.4",
    "@changesets/config": "3.1.1",
    "@changesets/should-skip-package": "0.1.2",
    "@changesets/types": "6.1.0",
    "@manypkg/get-packages": "3.0.0",
    "@svitejs/changesets-changelog-github-compact": "1.2.0",
    "@types/node": "22.15.31",
    "@vitest/coverage-v8": "3.2.3",
    "eslint": "9.28.0",
    "eslint-config-prettier": "10.1.5",
    "eslint-plugin-prettier": "5.4.1",
    "husky": "9.1.7",
    "jiti": "2.1.2",
<<<<<<< HEAD
    "lint-staged": "16.1.1",
    "mdast-util-to-string": "4.0.0",
=======
    "lint-staged": "16.1.2",
>>>>>>> 720e3419
    "prettier": "3.5.3",
    "remark": "15.0.1",
    "remark-parse": "11.0.0",
    "remark-stringify": "11.0.0",
    "sort-package-json": "3.2.1",
    "tsx": "4.20.3",
    "typescript": "5.8.3",
    "unified": "11.0.5",
    "vitest": "3.2.3"
  },
  "packageManager": "pnpm@10.12.1",
  "pnpm": {
    "overrides": {
      "jiti": "<2.2.0"
    }
  }
}<|MERGE_RESOLUTION|>--- conflicted
+++ resolved
@@ -54,12 +54,8 @@
     "eslint-plugin-prettier": "5.4.1",
     "husky": "9.1.7",
     "jiti": "2.1.2",
-<<<<<<< HEAD
-    "lint-staged": "16.1.1",
+    "lint-staged": "16.1.2",
     "mdast-util-to-string": "4.0.0",
-=======
-    "lint-staged": "16.1.2",
->>>>>>> 720e3419
     "prettier": "3.5.3",
     "remark": "15.0.1",
     "remark-parse": "11.0.0",
