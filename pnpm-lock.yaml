lockfileVersion: '9.0'

settings:
  autoInstallPeers: true
  excludeLinksFromLockfile: false

overrides:
  jiti: <2.2.0

importers:

  .:
    devDependencies:
      '@bfra.me/eslint-config':
        specifier: 0.21.0
        version: 0.21.0(@typescript-eslint/eslint-plugin@8.33.1(@typescript-eslint/parser@8.33.1(eslint@9.28.0(jiti@2.1.2))(typescript@5.8.3))(eslint@9.28.0(jiti@2.1.2))(typescript@5.8.3))(@typescript-eslint/utils@8.33.1(eslint@9.28.0(jiti@2.1.2))(typescript@5.8.3))(eslint-config-prettier@10.1.5(eslint@9.28.0(jiti@2.1.2)))(eslint-import-resolver-node@0.3.9)(eslint-plugin-prettier@5.4.1(eslint-config-prettier@10.1.5(eslint@9.28.0(jiti@2.1.2)))(eslint@9.28.0(jiti@2.1.2))(prettier@3.5.3))(eslint@9.28.0(jiti@2.1.2))(typescript@5.8.3)
      '@bfra.me/prettier-config':
        specifier: 0.15.5
        version: 0.15.5(prettier@3.5.3)
      '@bfra.me/tsconfig':
        specifier: 0.9.7
        version: 0.9.7
      '@changesets/cli':
        specifier: 2.29.4
        version: 2.29.4
      '@changesets/config':
        specifier: 3.1.1
        version: 3.1.1
      '@changesets/should-skip-package':
        specifier: 0.1.2
        version: 0.1.2
      '@changesets/types':
        specifier: 6.1.0
        version: 6.1.0
      '@manypkg/get-packages':
        specifier: 3.0.0
        version: 3.0.0
      '@svitejs/changesets-changelog-github-compact':
        specifier: 1.2.0
        version: 1.2.0
      '@types/node':
        specifier: 22.15.31
        version: 22.15.31
      '@vitest/coverage-v8':
        specifier: 3.2.3
        version: 3.2.3(vitest@3.2.3(@types/debug@4.1.12)(@types/node@22.15.31)(jiti@2.1.2)(tsx@4.20.3)(yaml@2.8.0))
      eslint:
        specifier: 9.28.0
        version: 9.28.0(jiti@2.1.2)
      eslint-config-prettier:
        specifier: 10.1.5
        version: 10.1.5(eslint@9.28.0(jiti@2.1.2))
      eslint-plugin-prettier:
        specifier: 5.4.1
        version: 5.4.1(eslint-config-prettier@10.1.5(eslint@9.28.0(jiti@2.1.2)))(eslint@9.28.0(jiti@2.1.2))(prettier@3.5.3)
      husky:
        specifier: 9.1.7
        version: 9.1.7
      jiti:
        specifier: <2.2.0
        version: 2.1.2
      lint-staged:
<<<<<<< HEAD
        specifier: 16.1.1
        version: 16.1.1
      mdast-util-to-string:
        specifier: 4.0.0
        version: 4.0.0
=======
        specifier: 16.1.2
        version: 16.1.2
>>>>>>> 720e3419
      prettier:
        specifier: 3.5.3
        version: 3.5.3
      remark:
        specifier: 15.0.1
        version: 15.0.1
      remark-parse:
        specifier: 11.0.0
        version: 11.0.0
      remark-stringify:
        specifier: 11.0.0
        version: 11.0.0
      sort-package-json:
        specifier: 3.2.1
        version: 3.2.1
      tsx:
        specifier: 4.20.3
        version: 4.20.3
      typescript:
        specifier: 5.8.3
        version: 5.8.3
      unified:
        specifier: 11.0.5
        version: 11.0.5
      vitest:
        specifier: 3.2.3
        version: 3.2.3(@types/debug@4.1.12)(@types/node@22.15.31)(jiti@2.1.2)(tsx@4.20.3)(yaml@2.8.0)

  .github/actions/update-metadata:
    dependencies:
      '@actions/core':
        specifier: ^1.10.0
        version: 1.11.1
      '@octokit/rest':
        specifier: ^22.0.0
        version: 22.0.0
      js-yaml:
        specifier: ^4.1.0
        version: 4.1.0
    devDependencies:
      '@bfra.me/eslint-config':
        specifier: ^0.21.0
        version: 0.21.0(@typescript-eslint/eslint-plugin@8.33.1(@typescript-eslint/parser@8.33.1(eslint@9.28.0(jiti@2.1.2))(typescript@5.8.3))(eslint@9.28.0(jiti@2.1.2))(typescript@5.8.3))(@typescript-eslint/utils@8.33.1(eslint@9.28.0(jiti@2.1.2))(typescript@5.8.3))(eslint-config-prettier@10.1.5(eslint@9.28.0(jiti@2.1.2)))(eslint-import-resolver-node@0.3.9)(eslint-plugin-prettier@5.4.1(eslint-config-prettier@10.1.5(eslint@9.28.0(jiti@2.1.2)))(eslint@9.28.0(jiti@2.1.2))(prettier@3.5.3))(eslint@9.28.0(jiti@2.1.2))(typescript@5.8.3)
      '@types/js-yaml':
        specifier: ^4.0.9
        version: 4.0.9
      '@types/node':
        specifier: ^22.15.18
        version: 22.15.31
      '@vitest/coverage-v8':
        specifier: ^3.1.4
        version: 3.2.3(vitest@3.2.3(@types/debug@4.1.12)(@types/node@22.15.31)(jiti@2.1.2)(tsx@4.20.3)(yaml@2.8.0))
      eslint:
        specifier: ^9.27.0
        version: 9.28.0(jiti@2.1.2)
      tsup:
        specifier: 8.5.0
        version: 8.5.0(jiti@2.1.2)(postcss@8.5.3)(tsx@4.20.3)(typescript@5.8.3)(yaml@2.8.0)
      typescript:
        specifier: ^5.8.3
        version: 5.8.3
      vitest:
        specifier: ^3.1.4
        version: 3.2.3(@types/debug@4.1.12)(@types/node@22.15.31)(jiti@2.1.2)(tsx@4.20.3)(yaml@2.8.0)

packages:

  '@actions/core@1.11.1':
    resolution: {integrity: sha512-hXJCSrkwfA46Vd9Z3q4cpEpHB1rL5NG04+/rbqW9d3+CSvtB1tYe8UTpAlixa1vj0m/ULglfEK2UKxMGxCxv5A==}

  '@actions/exec@1.1.1':
    resolution: {integrity: sha512-+sCcHHbVdk93a0XT19ECtO/gIXoxvdsgQLzb2fE2/5sIZmWQuluYyjPQtrtTHdU1YzTZ7bAPN4sITq2xi1679w==}

  '@actions/http-client@2.2.3':
    resolution: {integrity: sha512-mx8hyJi/hjFvbPokCg4uRd4ZX78t+YyRPtnKWwIl+RzNaVuFpQHfmlGVfsKEJN8LwTCvL+DfVgAM04XaHkm6bA==}

  '@actions/io@1.1.3':
    resolution: {integrity: sha512-wi9JjgKLYS7U/z8PPbco+PvTb/nRWjeoFlJ1Qer83k/3C5PHQi28hiVdeE2kHXmIL99mQFawx8qt/JPjZilJ8Q==}

  '@ampproject/remapping@2.3.0':
    resolution: {integrity: sha512-30iZtAPgz+LTIYoeivqYo853f02jBYSd5uGnGpkFV0M3xOt9aN73erkgYAmZU43x4VfqcnLxW9Kpg3R5LC4YYw==}
    engines: {node: '>=6.0.0'}

  '@babel/helper-string-parser@7.27.1':
    resolution: {integrity: sha512-qMlSxKbpRlAridDExk92nSobyDdpPijUq2DW6oDnUqd0iOGxmQjyqhMIihI9+zv4LPyZdRje2cavWPbCbWm3eA==}
    engines: {node: '>=6.9.0'}

  '@babel/helper-validator-identifier@7.27.1':
    resolution: {integrity: sha512-D2hP9eA+Sqx1kBZgzxZh0y1trbuU+JoDkiEwqhQ36nodYqJwyEIhPSdMNd7lOm/4io72luTPWH20Yda0xOuUow==}
    engines: {node: '>=6.9.0'}

  '@babel/parser@7.27.5':
    resolution: {integrity: sha512-OsQd175SxWkGlzbny8J3K8TnnDD0N3lrIUtB92xwyRpzaenGZhxDvxN/JgU00U3CDZNj9tPuDJ5H0WS4Nt3vKg==}
    engines: {node: '>=6.0.0'}
    hasBin: true

  '@babel/runtime@7.27.1':
    resolution: {integrity: sha512-1x3D2xEk2fRo3PAhwQwu5UubzgiVWSXTBfWpVd2Mx2AzRqJuDJCsgaDVZ7HB5iGzDW1Hl1sWN2mFyKjmR9uAog==}
    engines: {node: '>=6.9.0'}

  '@babel/types@7.27.6':
    resolution: {integrity: sha512-ETyHEk2VHHvl9b9jZP5IHPavHYk57EhanlRRuae9XCpb/j5bDCbPPMOBfCWhnl/7EDJz0jEMCi/RhccCE8r1+Q==}
    engines: {node: '>=6.9.0'}

  '@bcoe/v8-coverage@1.0.2':
    resolution: {integrity: sha512-6zABk/ECA/QYSCQ1NGiVwwbQerUCZ+TQbp64Q3AgmfNvurHH0j8TtXa1qbShXA6qqkpAj4V5W8pP6mLe1mcMqA==}
    engines: {node: '>=18'}

  '@bfra.me/eslint-config@0.21.0':
    resolution: {integrity: sha512-AW6aBLHh7w5gOUYVV/Xr4+TvSS3dJOWyfKcQ09TY0QMOFbFcgRU8/PaIGOmct1IG39Z6zz8kD+6OcmV1UIr4CQ==}
    peerDependencies:
      '@vitest/eslint-plugin': ^1.1.21
      eslint: ^9.10.0
      eslint-config-prettier: '*'
      eslint-plugin-no-only-tests: ^3.3.0
      eslint-plugin-prettier: '*'
    peerDependenciesMeta:
      '@vitest/eslint-plugin':
        optional: true
      eslint-config-prettier:
        optional: true
      eslint-plugin-no-only-tests:
        optional: true
      eslint-plugin-prettier:
        optional: true

  '@bfra.me/prettier-config@0.15.5':
    resolution: {integrity: sha512-Ww8Bn/SnaZVfuURO2SmFg4PEpZKnJa2xuOdSSD+O6N4tPQO6IuXTLZ1Rne5NQNwfivdeNaT32Kt6JxIiGVnwhQ==}
    peerDependencies:
      prettier: ^3.0.0

  '@bfra.me/tsconfig@0.9.7':
    resolution: {integrity: sha512-B61KNTmHmR47crasbyAOgUkn/kxJogioFY9YAe0E7ExOSv3Y5BRvVItZBbhE8GaO2HxWgf3/d8SDQC39QBmKJw==}

  '@changesets/apply-release-plan@7.0.12':
    resolution: {integrity: sha512-EaET7As5CeuhTzvXTQCRZeBUcisoYPDDcXvgTE/2jmmypKp0RC7LxKj/yzqeh/1qFTZI7oDGFcL1PHRuQuketQ==}

  '@changesets/assemble-release-plan@6.0.8':
    resolution: {integrity: sha512-y8+8LvZCkKJdbUlpXFuqcavpzJR80PN0OIfn8HZdwK7Sh6MgLXm4hKY5vu6/NDoKp8lAlM4ERZCqRMLxP4m+MQ==}

  '@changesets/changelog-git@0.2.1':
    resolution: {integrity: sha512-x/xEleCFLH28c3bQeQIyeZf8lFXyDFVn1SgcBiR2Tw/r4IAWlk1fzxCEZ6NxQAjF2Nwtczoen3OA2qR+UawQ8Q==}

  '@changesets/cli@2.29.4':
    resolution: {integrity: sha512-VW30x9oiFp/un/80+5jLeWgEU6Btj8IqOgI+X/zAYu4usVOWXjPIK5jSSlt5jsCU7/6Z7AxEkarxBxGUqkAmNg==}
    hasBin: true

  '@changesets/config@3.1.1':
    resolution: {integrity: sha512-bd+3Ap2TKXxljCggI0mKPfzCQKeV/TU4yO2h2C6vAihIo8tzseAn2e7klSuiyYYXvgu53zMN1OeYMIQkaQoWnA==}

  '@changesets/errors@0.2.0':
    resolution: {integrity: sha512-6BLOQUscTpZeGljvyQXlWOItQyU71kCdGz7Pi8H8zdw6BI0g3m43iL4xKUVPWtG+qrrL9DTjpdn8eYuCQSRpow==}

  '@changesets/get-dependents-graph@2.1.3':
    resolution: {integrity: sha512-gphr+v0mv2I3Oxt19VdWRRUxq3sseyUpX9DaHpTUmLj92Y10AGy+XOtV+kbM6L/fDcpx7/ISDFK6T8A/P3lOdQ==}

  '@changesets/get-github-info@0.6.0':
    resolution: {integrity: sha512-v/TSnFVXI8vzX9/w3DU2Ol+UlTZcu3m0kXTjTT4KlAdwSvwutcByYwyYn9hwerPWfPkT2JfpoX0KgvCEi8Q/SA==}

  '@changesets/get-release-plan@4.0.12':
    resolution: {integrity: sha512-KukdEgaafnyGryUwpHG2kZ7xJquOmWWWk5mmoeQaSvZTWH1DC5D/Sw6ClgGFYtQnOMSQhgoEbDxAbpIIayKH1g==}

  '@changesets/get-version-range-type@0.4.0':
    resolution: {integrity: sha512-hwawtob9DryoGTpixy1D3ZXbGgJu1Rhr+ySH2PvTLHvkZuQ7sRT4oQwMh0hbqZH1weAooedEjRsbrWcGLCeyVQ==}

  '@changesets/git@3.0.4':
    resolution: {integrity: sha512-BXANzRFkX+XcC1q/d27NKvlJ1yf7PSAgi8JG6dt8EfbHFHi4neau7mufcSca5zRhwOL8j9s6EqsxmT+s+/E6Sw==}

  '@changesets/logger@0.1.1':
    resolution: {integrity: sha512-OQtR36ZlnuTxKqoW4Sv6x5YIhOmClRd5pWsjZsddYxpWs517R0HkyiefQPIytCVh4ZcC5x9XaG8KTdd5iRQUfg==}

  '@changesets/parse@0.4.1':
    resolution: {integrity: sha512-iwksMs5Bf/wUItfcg+OXrEpravm5rEd9Bf4oyIPL4kVTmJQ7PNDSd6MDYkpSJR1pn7tz/k8Zf2DhTCqX08Ou+Q==}

  '@changesets/pre@2.0.2':
    resolution: {integrity: sha512-HaL/gEyFVvkf9KFg6484wR9s0qjAXlZ8qWPDkTyKF6+zqjBe/I2mygg3MbpZ++hdi0ToqNUF8cjj7fBy0dg8Ug==}

  '@changesets/read@0.6.5':
    resolution: {integrity: sha512-UPzNGhsSjHD3Veb0xO/MwvasGe8eMyNrR/sT9gR8Q3DhOQZirgKhhXv/8hVsI0QpPjR004Z9iFxoJU6in3uGMg==}

  '@changesets/should-skip-package@0.1.2':
    resolution: {integrity: sha512-qAK/WrqWLNCP22UDdBTMPH5f41elVDlsNyat180A33dWxuUDyNpg6fPi/FyTZwRriVjg0L8gnjJn2F9XAoF0qw==}

  '@changesets/types@4.1.0':
    resolution: {integrity: sha512-LDQvVDv5Kb50ny2s25Fhm3d9QSZimsoUGBsUioj6MC3qbMUCuC8GPIvk/M6IvXx3lYhAs0lwWUQLb+VIEUCECw==}

  '@changesets/types@6.1.0':
    resolution: {integrity: sha512-rKQcJ+o1nKNgeoYRHKOS07tAMNd3YSN0uHaJOZYjBAgxfV7TUE7JE+z4BzZdQwb5hKaYbayKN5KrYV7ODb2rAA==}

  '@changesets/write@0.4.0':
    resolution: {integrity: sha512-CdTLvIOPiCNuH71pyDu3rA+Q0n65cmAbXnwWH84rKGiFumFzkmHNT8KHTMEchcxN+Kl8I54xGUhJ7l3E7X396Q==}

  '@emnapi/core@1.4.3':
    resolution: {integrity: sha512-4m62DuCE07lw01soJwPiBGC0nAww0Q+RY70VZ+n49yDIO13yyinhbWCeNnaob0lakDtWQzSdtNWzJeOJt2ma+g==}

  '@emnapi/runtime@1.4.3':
    resolution: {integrity: sha512-pBPWdu6MLKROBX05wSNKcNb++m5Er+KQ9QkB+WVM+pW2Kx9hoSrVTnu3BdkI5eBLZoKu/J6mW/B6i6bJB2ytXQ==}

  '@emnapi/wasi-threads@1.0.2':
    resolution: {integrity: sha512-5n3nTJblwRi8LlXkJ9eBzu+kZR8Yxcc7ubakyQTFzPMtIhFpUBRbsnc2Dv88IZDIbCDlBiWrknhB4Lsz7mg6BA==}

  '@es-joy/jsdoccomment@0.50.2':
    resolution: {integrity: sha512-YAdE/IJSpwbOTiaURNCKECdAwqrJuFiZhylmesBcIRawtYKnBR2wxPhoIewMg+Yu+QuYvHfJNReWpoxGBKOChA==}
    engines: {node: '>=18'}

  '@esbuild/aix-ppc64@0.25.4':
    resolution: {integrity: sha512-1VCICWypeQKhVbE9oW/sJaAmjLxhVqacdkvPLEjwlttjfwENRSClS8EjBz0KzRyFSCPDIkuXW34Je/vk7zdB7Q==}
    engines: {node: '>=18'}
    cpu: [ppc64]
    os: [aix]

  '@esbuild/android-arm64@0.25.4':
    resolution: {integrity: sha512-bBy69pgfhMGtCnwpC/x5QhfxAz/cBgQ9enbtwjf6V9lnPI/hMyT9iWpR1arm0l3kttTr4L0KSLpKmLp/ilKS9A==}
    engines: {node: '>=18'}
    cpu: [arm64]
    os: [android]

  '@esbuild/android-arm@0.25.4':
    resolution: {integrity: sha512-QNdQEps7DfFwE3hXiU4BZeOV68HHzYwGd0Nthhd3uCkkEKK7/R6MTgM0P7H7FAs5pU/DIWsviMmEGxEoxIZ+ZQ==}
    engines: {node: '>=18'}
    cpu: [arm]
    os: [android]

  '@esbuild/android-x64@0.25.4':
    resolution: {integrity: sha512-TVhdVtQIFuVpIIR282btcGC2oGQoSfZfmBdTip2anCaVYcqWlZXGcdcKIUklfX2wj0JklNYgz39OBqh2cqXvcQ==}
    engines: {node: '>=18'}
    cpu: [x64]
    os: [android]

  '@esbuild/darwin-arm64@0.25.4':
    resolution: {integrity: sha512-Y1giCfM4nlHDWEfSckMzeWNdQS31BQGs9/rouw6Ub91tkK79aIMTH3q9xHvzH8d0wDru5Ci0kWB8b3up/nl16g==}
    engines: {node: '>=18'}
    cpu: [arm64]
    os: [darwin]

  '@esbuild/darwin-x64@0.25.4':
    resolution: {integrity: sha512-CJsry8ZGM5VFVeyUYB3cdKpd/H69PYez4eJh1W/t38vzutdjEjtP7hB6eLKBoOdxcAlCtEYHzQ/PJ/oU9I4u0A==}
    engines: {node: '>=18'}
    cpu: [x64]
    os: [darwin]

  '@esbuild/freebsd-arm64@0.25.4':
    resolution: {integrity: sha512-yYq+39NlTRzU2XmoPW4l5Ifpl9fqSk0nAJYM/V/WUGPEFfek1epLHJIkTQM6bBs1swApjO5nWgvr843g6TjxuQ==}
    engines: {node: '>=18'}
    cpu: [arm64]
    os: [freebsd]

  '@esbuild/freebsd-x64@0.25.4':
    resolution: {integrity: sha512-0FgvOJ6UUMflsHSPLzdfDnnBBVoCDtBTVyn/MrWloUNvq/5SFmh13l3dvgRPkDihRxb77Y17MbqbCAa2strMQQ==}
    engines: {node: '>=18'}
    cpu: [x64]
    os: [freebsd]

  '@esbuild/linux-arm64@0.25.4':
    resolution: {integrity: sha512-+89UsQTfXdmjIvZS6nUnOOLoXnkUTB9hR5QAeLrQdzOSWZvNSAXAtcRDHWtqAUtAmv7ZM1WPOOeSxDzzzMogiQ==}
    engines: {node: '>=18'}
    cpu: [arm64]
    os: [linux]

  '@esbuild/linux-arm@0.25.4':
    resolution: {integrity: sha512-kro4c0P85GMfFYqW4TWOpvmF8rFShbWGnrLqlzp4X1TNWjRY3JMYUfDCtOxPKOIY8B0WC8HN51hGP4I4hz4AaQ==}
    engines: {node: '>=18'}
    cpu: [arm]
    os: [linux]

  '@esbuild/linux-ia32@0.25.4':
    resolution: {integrity: sha512-yTEjoapy8UP3rv8dB0ip3AfMpRbyhSN3+hY8mo/i4QXFeDxmiYbEKp3ZRjBKcOP862Ua4b1PDfwlvbuwY7hIGQ==}
    engines: {node: '>=18'}
    cpu: [ia32]
    os: [linux]

  '@esbuild/linux-loong64@0.25.4':
    resolution: {integrity: sha512-NeqqYkrcGzFwi6CGRGNMOjWGGSYOpqwCjS9fvaUlX5s3zwOtn1qwg1s2iE2svBe4Q/YOG1q6875lcAoQK/F4VA==}
    engines: {node: '>=18'}
    cpu: [loong64]
    os: [linux]

  '@esbuild/linux-mips64el@0.25.4':
    resolution: {integrity: sha512-IcvTlF9dtLrfL/M8WgNI/qJYBENP3ekgsHbYUIzEzq5XJzzVEV/fXY9WFPfEEXmu3ck2qJP8LG/p3Q8f7Zc2Xg==}
    engines: {node: '>=18'}
    cpu: [mips64el]
    os: [linux]

  '@esbuild/linux-ppc64@0.25.4':
    resolution: {integrity: sha512-HOy0aLTJTVtoTeGZh4HSXaO6M95qu4k5lJcH4gxv56iaycfz1S8GO/5Jh6X4Y1YiI0h7cRyLi+HixMR+88swag==}
    engines: {node: '>=18'}
    cpu: [ppc64]
    os: [linux]

  '@esbuild/linux-riscv64@0.25.4':
    resolution: {integrity: sha512-i8JUDAufpz9jOzo4yIShCTcXzS07vEgWzyX3NH2G7LEFVgrLEhjwL3ajFE4fZI3I4ZgiM7JH3GQ7ReObROvSUA==}
    engines: {node: '>=18'}
    cpu: [riscv64]
    os: [linux]

  '@esbuild/linux-s390x@0.25.4':
    resolution: {integrity: sha512-jFnu+6UbLlzIjPQpWCNh5QtrcNfMLjgIavnwPQAfoGx4q17ocOU9MsQ2QVvFxwQoWpZT8DvTLooTvmOQXkO51g==}
    engines: {node: '>=18'}
    cpu: [s390x]
    os: [linux]

  '@esbuild/linux-x64@0.25.4':
    resolution: {integrity: sha512-6e0cvXwzOnVWJHq+mskP8DNSrKBr1bULBvnFLpc1KY+d+irZSgZ02TGse5FsafKS5jg2e4pbvK6TPXaF/A6+CA==}
    engines: {node: '>=18'}
    cpu: [x64]
    os: [linux]

  '@esbuild/netbsd-arm64@0.25.4':
    resolution: {integrity: sha512-vUnkBYxZW4hL/ie91hSqaSNjulOnYXE1VSLusnvHg2u3jewJBz3YzB9+oCw8DABeVqZGg94t9tyZFoHma8gWZQ==}
    engines: {node: '>=18'}
    cpu: [arm64]
    os: [netbsd]

  '@esbuild/netbsd-x64@0.25.4':
    resolution: {integrity: sha512-XAg8pIQn5CzhOB8odIcAm42QsOfa98SBeKUdo4xa8OvX8LbMZqEtgeWE9P/Wxt7MlG2QqvjGths+nq48TrUiKw==}
    engines: {node: '>=18'}
    cpu: [x64]
    os: [netbsd]

  '@esbuild/openbsd-arm64@0.25.4':
    resolution: {integrity: sha512-Ct2WcFEANlFDtp1nVAXSNBPDxyU+j7+tId//iHXU2f/lN5AmO4zLyhDcpR5Cz1r08mVxzt3Jpyt4PmXQ1O6+7A==}
    engines: {node: '>=18'}
    cpu: [arm64]
    os: [openbsd]

  '@esbuild/openbsd-x64@0.25.4':
    resolution: {integrity: sha512-xAGGhyOQ9Otm1Xu8NT1ifGLnA6M3sJxZ6ixylb+vIUVzvvd6GOALpwQrYrtlPouMqd/vSbgehz6HaVk4+7Afhw==}
    engines: {node: '>=18'}
    cpu: [x64]
    os: [openbsd]

  '@esbuild/sunos-x64@0.25.4':
    resolution: {integrity: sha512-Mw+tzy4pp6wZEK0+Lwr76pWLjrtjmJyUB23tHKqEDP74R3q95luY/bXqXZeYl4NYlvwOqoRKlInQialgCKy67Q==}
    engines: {node: '>=18'}
    cpu: [x64]
    os: [sunos]

  '@esbuild/win32-arm64@0.25.4':
    resolution: {integrity: sha512-AVUP428VQTSddguz9dO9ngb+E5aScyg7nOeJDrF1HPYu555gmza3bDGMPhmVXL8svDSoqPCsCPjb265yG/kLKQ==}
    engines: {node: '>=18'}
    cpu: [arm64]
    os: [win32]

  '@esbuild/win32-ia32@0.25.4':
    resolution: {integrity: sha512-i1sW+1i+oWvQzSgfRcxxG2k4I9n3O9NRqy8U+uugaT2Dy7kLO9Y7wI72haOahxceMX8hZAzgGou1FhndRldxRg==}
    engines: {node: '>=18'}
    cpu: [ia32]
    os: [win32]

  '@esbuild/win32-x64@0.25.4':
    resolution: {integrity: sha512-nOT2vZNw6hJ+z43oP1SPea/G/6AbN6X+bGNhNuq8NtRHy4wsMhw765IKLNmnjek7GvjWBYQ8Q5VBoYTFg9y1UQ==}
    engines: {node: '>=18'}
    cpu: [x64]
    os: [win32]

  '@eslint-community/eslint-plugin-eslint-comments@4.5.0':
    resolution: {integrity: sha512-MAhuTKlr4y/CE3WYX26raZjy+I/kS2PLKSzvfmDCGrBLTFHOYwqROZdr4XwPgXwX3K9rjzMr4pSmUWGnzsUyMg==}
    engines: {node: ^12.22.0 || ^14.17.0 || >=16.0.0}
    peerDependencies:
      eslint: ^6.0.0 || ^7.0.0 || ^8.0.0 || ^9.0.0

  '@eslint-community/eslint-utils@4.7.0':
    resolution: {integrity: sha512-dyybb3AcajC7uha6CvhdVRJqaKyn7w2YKqKyAN37NKYgZT36w+iRb0Dymmc5qEJ549c/S31cMMSFd75bteCpCw==}
    engines: {node: ^12.22.0 || ^14.17.0 || >=16.0.0}
    peerDependencies:
      eslint: ^6.0.0 || ^7.0.0 || >=8.0.0

  '@eslint-community/regexpp@4.12.1':
    resolution: {integrity: sha512-CCZCDJuduB9OUkFkY2IgppNZMi2lBQgD2qzwXkEia16cge2pijY/aXi96CJMquDMn3nJdlPV1A5KrJEXwfLNzQ==}
    engines: {node: ^12.0.0 || ^14.0.0 || >=16.0.0}

  '@eslint/compat@1.2.9':
    resolution: {integrity: sha512-gCdSY54n7k+driCadyMNv8JSPzYLeDVM/ikZRtvtROBpRdFSkS8W9A82MqsaY7lZuwL0wiapgD0NT1xT0hyJsA==}
    engines: {node: ^18.18.0 || ^20.9.0 || >=21.1.0}
    peerDependencies:
      eslint: ^9.10.0
    peerDependenciesMeta:
      eslint:
        optional: true

  '@eslint/config-array@0.20.0':
    resolution: {integrity: sha512-fxlS1kkIjx8+vy2SjuCB94q3htSNrufYTXubwiBFeaQHbH6Ipi43gFJq2zCMt6PHhImH3Xmr0NksKDvchWlpQQ==}
    engines: {node: ^18.18.0 || ^20.9.0 || >=21.1.0}

  '@eslint/config-helpers@0.2.2':
    resolution: {integrity: sha512-+GPzk8PlG0sPpzdU5ZvIRMPidzAnZDl/s9L+y13iodqvb8leL53bTannOrQ/Im7UkpsmFU5Ily5U60LWixnmLg==}
    engines: {node: ^18.18.0 || ^20.9.0 || >=21.1.0}

  '@eslint/core@0.13.0':
    resolution: {integrity: sha512-yfkgDw1KR66rkT5A8ci4irzDysN7FRpq3ttJolR88OqQikAWqwA8j5VZyas+vjyBNFIJ7MfybJ9plMILI2UrCw==}
    engines: {node: ^18.18.0 || ^20.9.0 || >=21.1.0}

  '@eslint/core@0.14.0':
    resolution: {integrity: sha512-qIbV0/JZr7iSDjqAc60IqbLdsj9GDt16xQtWD+B78d/HAlvysGdZZ6rpJHGAc2T0FQx1X6thsSPdnoiGKdNtdg==}
    engines: {node: ^18.18.0 || ^20.9.0 || >=21.1.0}

  '@eslint/eslintrc@3.3.1':
    resolution: {integrity: sha512-gtF186CXhIl1p4pJNGZw8Yc6RlshoePRvE0X91oPGb3vZ8pM3qOS9W9NGPat9LziaBV7XrJWGylNQXkGcnM3IQ==}
    engines: {node: ^18.18.0 || ^20.9.0 || >=21.1.0}

  '@eslint/js@9.28.0':
    resolution: {integrity: sha512-fnqSjGWd/CoIp4EXIxWVK/sHA6DOHN4+8Ix2cX5ycOY7LG0UY8nHCU5pIp2eaE1Mc7Qd8kHspYNzYXT2ojPLzg==}
    engines: {node: ^18.18.0 || ^20.9.0 || >=21.1.0}

  '@eslint/markdown@6.5.0':
    resolution: {integrity: sha512-oSkF0p8X21vKEEAGTZASi7q3tbdTvlGduQ02Xz2A1AFncUP4RLVcNz27XurxVW4fs1JXuh0xBtvokXdtp/nN+Q==}
    engines: {node: ^18.18.0 || ^20.9.0 || >=21.1.0}

  '@eslint/object-schema@2.1.6':
    resolution: {integrity: sha512-RBMg5FRL0I0gs51M/guSAj5/e14VQ4tpZnQNWwuDT66P14I43ItmPfIZRhO9fUVIPOAQXU47atlywZ/czoqFPA==}
    engines: {node: ^18.18.0 || ^20.9.0 || >=21.1.0}

  '@eslint/plugin-kit@0.2.8':
    resolution: {integrity: sha512-ZAoA40rNMPwSm+AeHpCq8STiNAwzWLJuP8Xv4CHIc9wv/PSuExjMrmjfYNj682vW0OOiZ1HKxzvjQr9XZIisQA==}
    engines: {node: ^18.18.0 || ^20.9.0 || >=21.1.0}

  '@eslint/plugin-kit@0.3.1':
    resolution: {integrity: sha512-0J+zgWxHN+xXONWIyPWKFMgVuJoZuGiIFu8yxk7RJjxkzpGmyja5wRFqZIVtjDVOQpV+Rw0iOAjYPE2eQyjr0w==}
    engines: {node: ^18.18.0 || ^20.9.0 || >=21.1.0}

  '@fastify/busboy@2.1.1':
    resolution: {integrity: sha512-vBZP4NlzfOlerQTnba4aqZoMhE/a9HY7HRqoOPaETQcSQuWEIyZMHGfVu6w9wGtGK5fED5qRs2DteVCjOH60sA==}
    engines: {node: '>=14'}

  '@humanfs/core@0.19.1':
    resolution: {integrity: sha512-5DyQ4+1JEUzejeK1JGICcideyfUbGixgS9jNgex5nqkW+cY7WZhxBigmieN5Qnw9ZosSNVC9KQKyb+GUaGyKUA==}
    engines: {node: '>=18.18.0'}

  '@humanfs/node@0.16.6':
    resolution: {integrity: sha512-YuI2ZHQL78Q5HbhDiBA1X4LmYdXCKCMQIfw0pw7piHJwyREFebJUvrQN4cMssyES6x+vfUbx1CIpaQUKYdQZOw==}
    engines: {node: '>=18.18.0'}

  '@humanwhocodes/module-importer@1.0.1':
    resolution: {integrity: sha512-bxveV4V8v5Yb4ncFTT3rPSgZBOpCkjfK0y4oVVVJwIuDVBRMDXrPyXRL988i5ap9m9bnyEEjWfm5WkBmtffLfA==}
    engines: {node: '>=12.22'}

  '@humanwhocodes/retry@0.3.1':
    resolution: {integrity: sha512-JBxkERygn7Bv/GbN5Rv8Ul6LVknS+5Bp6RgDC/O8gEBU/yeH5Ui5C/OlWrTb6qct7LjjfT6Re2NxB0ln0yYybA==}
    engines: {node: '>=18.18'}

  '@humanwhocodes/retry@0.4.3':
    resolution: {integrity: sha512-bV0Tgo9K4hfPCek+aMAn81RppFKv2ySDQeMoSZuvTASywNTnVJCArCZE2FWqpvIatKu7VMRLWlR1EazvVhDyhQ==}
    engines: {node: '>=18.18'}

  '@isaacs/cliui@8.0.2':
    resolution: {integrity: sha512-O8jcjabXaleOG9DQ0+ARXWZBTfnP4WNAqzuiJK7ll44AmxGKv/J2M4TPjxjY3znBCfvBXFzucm1twdyFybFqEA==}
    engines: {node: '>=12'}

  '@istanbuljs/schema@0.1.3':
    resolution: {integrity: sha512-ZXRY4jNvVgSVQ8DL3LTcakaAtXwTVUxE81hslsyD2AtoXW/wVob10HkOJ1X/pAlcI7D+2YoZKg5do8G/w6RYgA==}
    engines: {node: '>=8'}

  '@jridgewell/gen-mapping@0.3.8':
    resolution: {integrity: sha512-imAbBGkb+ebQyxKgzv5Hu2nmROxoDOXHh80evxdoXNOrvAnVx7zimzc1Oo5h9RlfV4vPXaE2iM5pOFbvOCClWA==}
    engines: {node: '>=6.0.0'}

  '@jridgewell/resolve-uri@3.1.2':
    resolution: {integrity: sha512-bRISgCIjP20/tbWSPWMEi54QVPRZExkuD9lJL+UIxUKtwVJA8wW1Trb1jMs1RFXo1CBTNZ/5hpC9QvmKWdopKw==}
    engines: {node: '>=6.0.0'}

  '@jridgewell/set-array@1.2.1':
    resolution: {integrity: sha512-R8gLRTZeyp03ymzP/6Lil/28tGeGEzhx1q2k703KGWRAI1VdvPIXdG70VJc2pAMw3NA6JKL5hhFu1sJX0Mnn/A==}
    engines: {node: '>=6.0.0'}

  '@jridgewell/sourcemap-codec@1.5.0':
    resolution: {integrity: sha512-gv3ZRaISU3fjPAgNsriBRqGWQL6quFx04YMPW/zD8XMLsU32mhCCbfbO6KZFLjvYpCZ8zyDEgqsgf+PwPaM7GQ==}

  '@jridgewell/trace-mapping@0.3.25':
    resolution: {integrity: sha512-vNk6aEwybGtawWmy/PzwnGDOjCkLWSD2wqvjGGAgOAwCGWySYXfYoxt00IJkTF+8Lb57DwOb3Aa0o9CApepiYQ==}

  '@manypkg/find-root@1.1.0':
    resolution: {integrity: sha512-mki5uBvhHzO8kYYix/WRy2WX8S3B5wdVSc9D6KcU5lQNglP2yt58/VfLuAK49glRXChosY8ap2oJ1qgma3GUVA==}

  '@manypkg/find-root@3.0.0':
    resolution: {integrity: sha512-uO3Rag7b0upqBGTJyZN2dPwaBdbGBZwT892RkUxzEgxgWccHGM5hZnXAy13Es95CVpsJ/QuEb2uNJ8pYBK0ZlA==}
    engines: {node: '>=20.0.0'}

  '@manypkg/get-packages@1.1.3':
    resolution: {integrity: sha512-fo+QhuU3qE/2TQMQmbVMqaQ6EWbMhi4ABWP+O4AM1NqPBuy0OrApV5LO6BrrgnhtAHS2NH6RrVk9OL181tTi8A==}

  '@manypkg/get-packages@3.0.0':
    resolution: {integrity: sha512-C5TGJoG/MaVGt0HDij+RYQxVw/O/GDNJc4+qwv8g6wtbGEE8wawCcrQns8+qaNsZJybTTHYgdw7eD3wQhuxTng==}
    engines: {node: '>=20.0.0'}

  '@manypkg/tools@2.0.0':
    resolution: {integrity: sha512-o4ZC8J9OmFT6Ar8hhObWrFe7M7TRFuskm8ROhroZZWdQ+/V1+RswP74wJkkDKY/VDcteKYCACq2PblifRRnj1g==}
    engines: {node: '>=20.0.0'}

  '@napi-rs/wasm-runtime@0.2.11':
    resolution: {integrity: sha512-9DPkXtvHydrcOsopiYpUgPHpmj0HWZKMUnL2dZqpvC42lsratuBG06V5ipyno0fUek5VlFsNQ+AcFATSrJXgMA==}

  '@nodelib/fs.scandir@2.1.5':
    resolution: {integrity: sha512-vq24Bq3ym5HEQm2NKCr3yXDwjc7vTsEThRDnkp2DK9p1uqLR+DHurm/NOTo0KG7HYHU7eppKZj3MyqYuMBf62g==}
    engines: {node: '>= 8'}

  '@nodelib/fs.stat@2.0.5':
    resolution: {integrity: sha512-RkhPPp2zrqDAQA/2jNhnztcPAlv64XdhIp7a7454A5ovI7Bukxgt7MX7udwAu3zg1DcpPU0rz3VV1SeaqvY4+A==}
    engines: {node: '>= 8'}

  '@nodelib/fs.walk@1.2.8':
    resolution: {integrity: sha512-oGB+UxlgWcgQkgwo8GcEGwemoTFt3FIO9ababBmaGwXIoBKZ+GTy0pP185beGg7Llih/NSHSV2XAs1lnznocSg==}
    engines: {node: '>= 8'}

  '@octokit/auth-token@6.0.0':
    resolution: {integrity: sha512-P4YJBPdPSpWTQ1NU4XYdvHvXJJDxM6YwpS0FZHRgP7YFkdVxsWcpWGy/NVqlAA7PcPCnMacXlRm1y2PFZRWL/w==}
    engines: {node: '>= 20'}

  '@octokit/core@7.0.2':
    resolution: {integrity: sha512-ODsoD39Lq6vR6aBgvjTnA3nZGliknKboc9Gtxr7E4WDNqY24MxANKcuDQSF0jzapvGb3KWOEDrKfve4HoWGK+g==}
    engines: {node: '>= 20'}

  '@octokit/endpoint@11.0.0':
    resolution: {integrity: sha512-hoYicJZaqISMAI3JfaDr1qMNi48OctWuOih1m80bkYow/ayPw6Jj52tqWJ6GEoFTk1gBqfanSoI1iY99Z5+ekQ==}
    engines: {node: '>= 20'}

  '@octokit/graphql@9.0.1':
    resolution: {integrity: sha512-j1nQNU1ZxNFx2ZtKmL4sMrs4egy5h65OMDmSbVyuCzjOcwsHq6EaYjOTGXPQxgfiN8dJ4CriYHk6zF050WEULg==}
    engines: {node: '>= 20'}

  '@octokit/openapi-types@25.1.0':
    resolution: {integrity: sha512-idsIggNXUKkk0+BExUn1dQ92sfysJrje03Q0bv0e+KPLrvyqZF8MnBpFz8UNfYDwB3Ie7Z0TByjWfzxt7vseaA==}

  '@octokit/plugin-paginate-rest@13.0.1':
    resolution: {integrity: sha512-m1KvHlueScy4mQJWvFDCxFBTIdXS0K1SgFGLmqHyX90mZdCIv6gWBbKRhatxRjhGlONuTK/hztYdaqrTXcFZdQ==}
    engines: {node: '>= 20'}
    peerDependencies:
      '@octokit/core': '>=6'

  '@octokit/plugin-request-log@6.0.0':
    resolution: {integrity: sha512-UkOzeEN3W91/eBq9sPZNQ7sUBvYCqYbrrD8gTbBuGtHEuycE4/awMXcYvx6sVYo7LypPhmQwwpUe4Yyu4QZN5Q==}
    engines: {node: '>= 20'}
    peerDependencies:
      '@octokit/core': '>=6'

  '@octokit/plugin-rest-endpoint-methods@16.0.0':
    resolution: {integrity: sha512-kJVUQk6/dx/gRNLWUnAWKFs1kVPn5O5CYZyssyEoNYaFedqZxsfYs7DwI3d67hGz4qOwaJ1dpm07hOAD1BXx6g==}
    engines: {node: '>= 20'}
    peerDependencies:
      '@octokit/core': '>=6'

  '@octokit/request-error@7.0.0':
    resolution: {integrity: sha512-KRA7VTGdVyJlh0cP5Tf94hTiYVVqmt2f3I6mnimmaVz4UG3gQV/k4mDJlJv3X67iX6rmN7gSHCF8ssqeMnmhZg==}
    engines: {node: '>= 20'}

  '@octokit/request@10.0.2':
    resolution: {integrity: sha512-iYj4SJG/2bbhh+iIpFmG5u49DtJ4lipQ+aPakjL9OKpsGY93wM8w06gvFbEQxcMsZcCvk5th5KkIm2m8o14aWA==}
    engines: {node: '>= 20'}

  '@octokit/rest@22.0.0':
    resolution: {integrity: sha512-z6tmTu9BTnw51jYGulxrlernpsQYXpui1RK21vmXn8yF5bp6iX16yfTtJYGK5Mh1qDkvDOmp2n8sRMcQmR8jiA==}
    engines: {node: '>= 20'}

  '@octokit/types@14.1.0':
    resolution: {integrity: sha512-1y6DgTy8Jomcpu33N+p5w58l6xyt55Ar2I91RPiIA0xCJBXyUAhXCcmZaDWSANiha7R9a6qJJ2CRomGPZ6f46g==}

  '@pkgjs/parseargs@0.11.0':
    resolution: {integrity: sha512-+1VkjdD0QBLPodGrJUeqarH8VAIvQODIbwh9XpP5Syisf7YoQgsJKPNFoqqLQlu+VQ/tVSshMR6loPMn8U+dPg==}
    engines: {node: '>=14'}

  '@pkgr/core@0.2.7':
    resolution: {integrity: sha512-YLT9Zo3oNPJoBjBc4q8G2mjU4tqIbf5CEOORbUUr48dCD9q3umJ3IPlVqOqDakPfd2HuwccBaqlGhN4Gmr5OWg==}
    engines: {node: ^12.20.0 || ^14.18.0 || >=16.0.0}

  '@rollup/rollup-android-arm-eabi@4.41.1':
    resolution: {integrity: sha512-NELNvyEWZ6R9QMkiytB4/L4zSEaBC03KIXEghptLGLZWJ6VPrL63ooZQCOnlx36aQPGhzuOMwDerC1Eb2VmrLw==}
    cpu: [arm]
    os: [android]

  '@rollup/rollup-android-arm64@4.41.1':
    resolution: {integrity: sha512-DXdQe1BJ6TK47ukAoZLehRHhfKnKg9BjnQYUu9gzhI8Mwa1d2fzxA1aw2JixHVl403bwp1+/o/NhhHtxWJBgEA==}
    cpu: [arm64]
    os: [android]

  '@rollup/rollup-darwin-arm64@4.41.1':
    resolution: {integrity: sha512-5afxvwszzdulsU2w8JKWwY8/sJOLPzf0e1bFuvcW5h9zsEg+RQAojdW0ux2zyYAz7R8HvvzKCjLNJhVq965U7w==}
    cpu: [arm64]
    os: [darwin]

  '@rollup/rollup-darwin-x64@4.41.1':
    resolution: {integrity: sha512-egpJACny8QOdHNNMZKf8xY0Is6gIMz+tuqXlusxquWu3F833DcMwmGM7WlvCO9sB3OsPjdC4U0wHw5FabzCGZg==}
    cpu: [x64]
    os: [darwin]

  '@rollup/rollup-freebsd-arm64@4.41.1':
    resolution: {integrity: sha512-DBVMZH5vbjgRk3r0OzgjS38z+atlupJ7xfKIDJdZZL6sM6wjfDNo64aowcLPKIx7LMQi8vybB56uh1Ftck/Atg==}
    cpu: [arm64]
    os: [freebsd]

  '@rollup/rollup-freebsd-x64@4.41.1':
    resolution: {integrity: sha512-3FkydeohozEskBxNWEIbPfOE0aqQgB6ttTkJ159uWOFn42VLyfAiyD9UK5mhu+ItWzft60DycIN1Xdgiy8o/SA==}
    cpu: [x64]
    os: [freebsd]

  '@rollup/rollup-linux-arm-gnueabihf@4.41.1':
    resolution: {integrity: sha512-wC53ZNDgt0pqx5xCAgNunkTzFE8GTgdZ9EwYGVcg+jEjJdZGtq9xPjDnFgfFozQI/Xm1mh+D9YlYtl+ueswNEg==}
    cpu: [arm]
    os: [linux]

  '@rollup/rollup-linux-arm-musleabihf@4.41.1':
    resolution: {integrity: sha512-jwKCca1gbZkZLhLRtsrka5N8sFAaxrGz/7wRJ8Wwvq3jug7toO21vWlViihG85ei7uJTpzbXZRcORotE+xyrLA==}
    cpu: [arm]
    os: [linux]

  '@rollup/rollup-linux-arm64-gnu@4.41.1':
    resolution: {integrity: sha512-g0UBcNknsmmNQ8V2d/zD2P7WWfJKU0F1nu0k5pW4rvdb+BIqMm8ToluW/eeRmxCared5dD76lS04uL4UaNgpNA==}
    cpu: [arm64]
    os: [linux]

  '@rollup/rollup-linux-arm64-musl@4.41.1':
    resolution: {integrity: sha512-XZpeGB5TKEZWzIrj7sXr+BEaSgo/ma/kCgrZgL0oo5qdB1JlTzIYQKel/RmhT6vMAvOdM2teYlAaOGJpJ9lahg==}
    cpu: [arm64]
    os: [linux]

  '@rollup/rollup-linux-loongarch64-gnu@4.41.1':
    resolution: {integrity: sha512-bkCfDJ4qzWfFRCNt5RVV4DOw6KEgFTUZi2r2RuYhGWC8WhCA8lCAJhDeAmrM/fdiAH54m0mA0Vk2FGRPyzI+tw==}
    cpu: [loong64]
    os: [linux]

  '@rollup/rollup-linux-powerpc64le-gnu@4.41.1':
    resolution: {integrity: sha512-3mr3Xm+gvMX+/8EKogIZSIEF0WUu0HL9di+YWlJpO8CQBnoLAEL/roTCxuLncEdgcfJcvA4UMOf+2dnjl4Ut1A==}
    cpu: [ppc64]
    os: [linux]

  '@rollup/rollup-linux-riscv64-gnu@4.41.1':
    resolution: {integrity: sha512-3rwCIh6MQ1LGrvKJitQjZFuQnT2wxfU+ivhNBzmxXTXPllewOF7JR1s2vMX/tWtUYFgphygxjqMl76q4aMotGw==}
    cpu: [riscv64]
    os: [linux]

  '@rollup/rollup-linux-riscv64-musl@4.41.1':
    resolution: {integrity: sha512-LdIUOb3gvfmpkgFZuccNa2uYiqtgZAz3PTzjuM5bH3nvuy9ty6RGc/Q0+HDFrHrizJGVpjnTZ1yS5TNNjFlklw==}
    cpu: [riscv64]
    os: [linux]

  '@rollup/rollup-linux-s390x-gnu@4.41.1':
    resolution: {integrity: sha512-oIE6M8WC9ma6xYqjvPhzZYk6NbobIURvP/lEbh7FWplcMO6gn7MM2yHKA1eC/GvYwzNKK/1LYgqzdkZ8YFxR8g==}
    cpu: [s390x]
    os: [linux]

  '@rollup/rollup-linux-x64-gnu@4.41.1':
    resolution: {integrity: sha512-cWBOvayNvA+SyeQMp79BHPK8ws6sHSsYnK5zDcsC3Hsxr1dgTABKjMnMslPq1DvZIp6uO7kIWhiGwaTdR4Og9A==}
    cpu: [x64]
    os: [linux]

  '@rollup/rollup-linux-x64-musl@4.41.1':
    resolution: {integrity: sha512-y5CbN44M+pUCdGDlZFzGGBSKCA4A/J2ZH4edTYSSxFg7ce1Xt3GtydbVKWLlzL+INfFIZAEg1ZV6hh9+QQf9YQ==}
    cpu: [x64]
    os: [linux]

  '@rollup/rollup-win32-arm64-msvc@4.41.1':
    resolution: {integrity: sha512-lZkCxIrjlJlMt1dLO/FbpZbzt6J/A8p4DnqzSa4PWqPEUUUnzXLeki/iyPLfV0BmHItlYgHUqJe+3KiyydmiNQ==}
    cpu: [arm64]
    os: [win32]

  '@rollup/rollup-win32-ia32-msvc@4.41.1':
    resolution: {integrity: sha512-+psFT9+pIh2iuGsxFYYa/LhS5MFKmuivRsx9iPJWNSGbh2XVEjk90fmpUEjCnILPEPJnikAU6SFDiEUyOv90Pg==}
    cpu: [ia32]
    os: [win32]

  '@rollup/rollup-win32-x64-msvc@4.41.1':
    resolution: {integrity: sha512-Wq2zpapRYLfi4aKxf2Xff0tN+7slj2d4R87WEzqw7ZLsVvO5zwYCIuEGSZYiK41+GlwUo1HiR+GdkLEJnCKTCw==}
    cpu: [x64]
    os: [win32]

  '@svitejs/changesets-changelog-github-compact@1.2.0':
    resolution: {integrity: sha512-08eKiDAjj4zLug1taXSIJ0kGL5cawjVCyJkBb6EWSg5fEPX6L+Wtr0CH2If4j5KYylz85iaZiFlUItvgJvll5g==}
    engines: {node: ^14.13.1 || ^16.0.0 || >=18}

  '@tybys/wasm-util@0.9.0':
    resolution: {integrity: sha512-6+7nlbMVX/PVDCwaIQ8nTOPveOcFLSt8GcXdx8hD0bt39uWxYT88uXzqTd4fTvqta7oeUJqudepapKNt2DYJFw==}

  '@types/chai@5.2.2':
    resolution: {integrity: sha512-8kB30R7Hwqf40JPiKhVzodJs2Qc1ZJ5zuT3uzw5Hq/dhNCl3G3l83jfpdI1e20BP348+fV7VIL/+FxaXkqBmWg==}

  '@types/debug@4.1.12':
    resolution: {integrity: sha512-vIChWdVG3LG1SMxEvI/AK+FWJthlrqlTu7fbrlywTkkaONwk/UAGaULXRlf8vkzFBLVm0zkMdCquhL5aOjhXPQ==}

  '@types/deep-eql@4.0.2':
    resolution: {integrity: sha512-c9h9dVVMigMPc4bwTvC5dxqtqJZwQPePsWjPlpSOnojbor6pGqdk541lfA7AqFQr5pB1BRdq0juY9db81BwyFw==}

  '@types/estree@1.0.7':
    resolution: {integrity: sha512-w28IoSUCJpidD/TGviZwwMJckNESJZXFu7NBZ5YJ4mEUnNraUn9Pm8HSZm/jDF1pDWYKspWE7oVphigUPRakIQ==}

  '@types/estree@1.0.8':
    resolution: {integrity: sha512-dWHzHa2WqEXI/O1E9OjrocMTKJl2mSrEolh1Iomrv6U+JuNwaHXsXx9bLu5gG7BUWFIN0skIQJQ/L1rIex4X6w==}

  '@types/js-yaml@4.0.9':
    resolution: {integrity: sha512-k4MGaQl5TGo/iipqb2UDG2UwjXziSWkh0uysQelTlJpX1qGlpUZYm8PnO4DxG1qBomtJUdYJ6qR6xdIah10JLg==}

  '@types/json-schema@7.0.15':
    resolution: {integrity: sha512-5+fP8P8MFNC+AyZCDxrB2pkZFPGzqQWUzpSeuuVLvm8VMcorNYavBqoFcxK8bQz4Qsbn4oUEEem4wDLfcysGHA==}

  '@types/mdast@4.0.4':
    resolution: {integrity: sha512-kGaNbPh1k7AFzgpud/gMdvIm5xuECykRR+JnWKQno9TAXVa6WIVCGTPvYGekIDL4uwCZQSYbUxNBSb1aUo79oA==}

  '@types/ms@2.1.0':
    resolution: {integrity: sha512-GsCCIZDE/p3i96vtEqx+7dBUGXrc7zeSK3wwPHIaRThS+9OhWIXRqzs4d6k1SVU8g91DrNRWxWUGhp5KXQb2VA==}

  '@types/node@12.20.55':
    resolution: {integrity: sha512-J8xLz7q2OFulZ2cyGTLE1TbbZcjpno7FaN6zdJNrgAdrJ+DZzh/uFR6YrTb4C+nXakvud8Q4+rbhoIWlYQbUFQ==}

  '@types/node@22.15.31':
    resolution: {integrity: sha512-jnVe5ULKl6tijxUhvQeNbQG/84fHfg+yMak02cT8QVhBx/F05rAVxCGBYYTh2EKz22D6JF5ktXuNwdx7b9iEGw==}

  '@types/unist@3.0.3':
    resolution: {integrity: sha512-ko/gIFJRv177XgZsZcBwnqJN5x/Gien8qNOn0D5bQU/zAzVf9Zt3BlcUiLqhV9y4ARk0GbT3tnUiPNgnTXzc/Q==}

  '@typescript-eslint/eslint-plugin@8.33.1':
    resolution: {integrity: sha512-TDCXj+YxLgtvxvFlAvpoRv9MAncDLBV2oT9Bd7YBGC/b/sEURoOYuIwLI99rjWOfY3QtDzO+mk0n4AmdFExW8A==}
    engines: {node: ^18.18.0 || ^20.9.0 || >=21.1.0}
    peerDependencies:
      '@typescript-eslint/parser': ^8.33.1
      eslint: ^8.57.0 || ^9.0.0
      typescript: '>=4.8.4 <5.9.0'

  '@typescript-eslint/parser@8.33.1':
    resolution: {integrity: sha512-qwxv6dq682yVvgKKp2qWwLgRbscDAYktPptK4JPojCwwi3R9cwrvIxS4lvBpzmcqzR4bdn54Z0IG1uHFskW4dA==}
    engines: {node: ^18.18.0 || ^20.9.0 || >=21.1.0}
    peerDependencies:
      eslint: ^8.57.0 || ^9.0.0
      typescript: '>=4.8.4 <5.9.0'

  '@typescript-eslint/project-service@8.33.1':
    resolution: {integrity: sha512-DZR0efeNklDIHHGRpMpR5gJITQpu6tLr9lDJnKdONTC7vvzOlLAG/wcfxcdxEWrbiZApcoBCzXqU/Z458Za5Iw==}
    engines: {node: ^18.18.0 || ^20.9.0 || >=21.1.0}
    peerDependencies:
      typescript: '>=4.8.4 <5.9.0'

  '@typescript-eslint/scope-manager@8.33.1':
    resolution: {integrity: sha512-dM4UBtgmzHR9bS0Rv09JST0RcHYearoEoo3pG5B6GoTR9XcyeqX87FEhPo+5kTvVfKCvfHaHrcgeJQc6mrDKrA==}
    engines: {node: ^18.18.0 || ^20.9.0 || >=21.1.0}

  '@typescript-eslint/tsconfig-utils@8.33.1':
    resolution: {integrity: sha512-STAQsGYbHCF0/e+ShUQ4EatXQ7ceh3fBCXkNU7/MZVKulrlq1usH7t2FhxvCpuCi5O5oi1vmVaAjrGeL71OK1g==}
    engines: {node: ^18.18.0 || ^20.9.0 || >=21.1.0}
    peerDependencies:
      typescript: '>=4.8.4 <5.9.0'

  '@typescript-eslint/type-utils@8.33.1':
    resolution: {integrity: sha512-1cG37d9xOkhlykom55WVwG2QRNC7YXlxMaMzqw2uPeJixBFfKWZgaP/hjAObqMN/u3fr5BrTwTnc31/L9jQ2ww==}
    engines: {node: ^18.18.0 || ^20.9.0 || >=21.1.0}
    peerDependencies:
      eslint: ^8.57.0 || ^9.0.0
      typescript: '>=4.8.4 <5.9.0'

  '@typescript-eslint/types@8.33.1':
    resolution: {integrity: sha512-xid1WfizGhy/TKMTwhtVOgalHwPtV8T32MS9MaH50Cwvz6x6YqRIPdD2WvW0XaqOzTV9p5xdLY0h/ZusU5Lokg==}
    engines: {node: ^18.18.0 || ^20.9.0 || >=21.1.0}

  '@typescript-eslint/typescript-estree@8.33.1':
    resolution: {integrity: sha512-+s9LYcT8LWjdYWu7IWs7FvUxpQ/DGkdjZeE/GGulHvv8rvYwQvVaUZ6DE+j5x/prADUgSbbCWZ2nPI3usuVeOA==}
    engines: {node: ^18.18.0 || ^20.9.0 || >=21.1.0}
    peerDependencies:
      typescript: '>=4.8.4 <5.9.0'

  '@typescript-eslint/utils@8.33.1':
    resolution: {integrity: sha512-52HaBiEQUaRYqAXpfzWSR2U3gxk92Kw006+xZpElaPMg3C4PgM+A5LqwoQI1f9E5aZ/qlxAZxzm42WX+vn92SQ==}
    engines: {node: ^18.18.0 || ^20.9.0 || >=21.1.0}
    peerDependencies:
      eslint: ^8.57.0 || ^9.0.0
      typescript: '>=4.8.4 <5.9.0'

  '@typescript-eslint/visitor-keys@8.33.1':
    resolution: {integrity: sha512-3i8NrFcZeeDHJ+7ZUuDkGT+UHq+XoFGsymNK2jZCOHcfEzRQ0BdpRtdpSx/Iyf3MHLWIcLS0COuOPibKQboIiQ==}
    engines: {node: ^18.18.0 || ^20.9.0 || >=21.1.0}

  '@unrs/resolver-binding-darwin-arm64@1.7.11':
    resolution: {integrity: sha512-i3/wlWjQJXMh1uiGtiv7k1EYvrrS3L1hdwmWJJiz1D8jWy726YFYPIxQWbEIVPVAgrfRR0XNlLrTQwq17cuCGw==}
    cpu: [arm64]
    os: [darwin]

  '@unrs/resolver-binding-darwin-x64@1.7.11':
    resolution: {integrity: sha512-8XXyFvc6w6kmMmi6VYchZhjd5CDcp+Lv6Cn1YmUme0ypsZ/0Kzd+9ESrWtDrWibKPTgSteDTxp75cvBOY64FQQ==}
    cpu: [x64]
    os: [darwin]

  '@unrs/resolver-binding-freebsd-x64@1.7.11':
    resolution: {integrity: sha512-0qJBYzP8Qk24CZ05RSWDQUjdiQUeIJGfqMMzbtXgCKl/a5xa6thfC0MQkGIr55LCLd6YmMyO640ifYUa53lybQ==}
    cpu: [x64]
    os: [freebsd]

  '@unrs/resolver-binding-linux-arm-gnueabihf@1.7.11':
    resolution: {integrity: sha512-1sGwpgvx+WZf0GFT6vkkOm6UJ+mlsVnjw+Yv9esK71idWeRAG3bbpkf3AoY8KIqKqmnzJExi0uKxXpakQ5Pcbg==}
    cpu: [arm]
    os: [linux]

  '@unrs/resolver-binding-linux-arm-musleabihf@1.7.11':
    resolution: {integrity: sha512-D/1F/2lTe+XAl3ohkYj51NjniVly8sIqkA/n1aOND3ZMO418nl2JNU95iVa1/RtpzaKcWEsNTtHRogykrUflJg==}
    cpu: [arm]
    os: [linux]

  '@unrs/resolver-binding-linux-arm64-gnu@1.7.11':
    resolution: {integrity: sha512-7vFWHLCCNFLEQlmwKQfVy066ohLLArZl+AV/AdmrD1/pD1FlmqM+FKbtnONnIwbHtgetFUCV/SRi1q4D49aTlw==}
    cpu: [arm64]
    os: [linux]

  '@unrs/resolver-binding-linux-arm64-musl@1.7.11':
    resolution: {integrity: sha512-tYkGIx8hjWPh4zcn17jLEHU8YMmdP2obRTGkdaB3BguGHh31VCS3ywqC4QjTODjmhhNyZYkj/1Dz/+0kKvg9YA==}
    cpu: [arm64]
    os: [linux]

  '@unrs/resolver-binding-linux-ppc64-gnu@1.7.11':
    resolution: {integrity: sha512-6F328QIUev29vcZeRX6v6oqKxfUoGwIIAhWGD8wSysnBYFY0nivp25jdWmAb1GildbCCaQvOKEhCok7YfWkj4Q==}
    cpu: [ppc64]
    os: [linux]

  '@unrs/resolver-binding-linux-riscv64-gnu@1.7.11':
    resolution: {integrity: sha512-NqhWmiGJGdzbZbeucPZIG9Iav4lyYLCarEnxAceguMx9qlpeEF7ENqYKOwB8Zqk7/CeuYMEcLYMaW2li6HyDzQ==}
    cpu: [riscv64]
    os: [linux]

  '@unrs/resolver-binding-linux-riscv64-musl@1.7.11':
    resolution: {integrity: sha512-J2RPIFKMdTrLtBdfR1cUMKl8Gcy05nlQ+bEs/6al7EdWLk9cs3tnDREHZ7mV9uGbeghpjo4i8neNZNx3PYUY9w==}
    cpu: [riscv64]
    os: [linux]

  '@unrs/resolver-binding-linux-s390x-gnu@1.7.11':
    resolution: {integrity: sha512-bDpGRerHvvHdhun7MmFUNDpMiYcJSqWckwAVVRTJf8F+RyqYJOp/mx04PDc7DhpNPeWdnTMu91oZRMV+gGaVcQ==}
    cpu: [s390x]
    os: [linux]

  '@unrs/resolver-binding-linux-x64-gnu@1.7.11':
    resolution: {integrity: sha512-G9U7bVmylzRLma3cK39RBm3guoD1HOvY4o0NS4JNm37AD0lS7/xyMt7kn0JejYyc0Im8J+rH69/dXGM9DAJcSQ==}
    cpu: [x64]
    os: [linux]

  '@unrs/resolver-binding-linux-x64-musl@1.7.11':
    resolution: {integrity: sha512-7qL20SBKomekSunm7M9Fe5L93bFbn+FbHiGJbfTlp0RKhPVoJDP73vOxf1QrmJHyDPECsGWPFnKa/f8fO2FsHw==}
    cpu: [x64]
    os: [linux]

  '@unrs/resolver-binding-wasm32-wasi@1.7.11':
    resolution: {integrity: sha512-jisvIva8MidjI+B1lFRZZMfCPaCISePgTyR60wNT1MeQvIh5Ksa0G3gvI+Iqyj3jqYbvOHByenpa5eDGcSdoSg==}
    engines: {node: '>=14.0.0'}
    cpu: [wasm32]

  '@unrs/resolver-binding-win32-arm64-msvc@1.7.11':
    resolution: {integrity: sha512-G+H5nQZ8sRZ8ebMY6mRGBBvTEzMYEcgVauLsNHpvTUavZoCCRVP1zWkCZgOju2dW3O22+8seTHniTdl1/uLz3g==}
    cpu: [arm64]
    os: [win32]

  '@unrs/resolver-binding-win32-ia32-msvc@1.7.11':
    resolution: {integrity: sha512-Hfy46DBfFzyv0wgR0MMOwFFib2W2+Btc8oE5h4XlPhpelnSyA6nFxkVIyTgIXYGTdFaLoZFNn62fmqx3rjEg3A==}
    cpu: [ia32]
    os: [win32]

  '@unrs/resolver-binding-win32-x64-msvc@1.7.11':
    resolution: {integrity: sha512-7L8NdsQlCJ8T106Gbz/AjzM4QKWVsoQbKpB9bMBGcIZswUuAnJMHpvbqGW3RBqLHCIwX4XZ5fxSBHEFcK2h9wA==}
    cpu: [x64]
    os: [win32]

  '@vitest/coverage-v8@3.2.3':
    resolution: {integrity: sha512-D1QKzngg8PcDoCE8FHSZhREDuEy+zcKmMiMafYse41RZpBE5EDJyKOTdqK3RQfsV2S2nyKor5KCs8PyPRFqKPg==}
    peerDependencies:
      '@vitest/browser': 3.2.3
      vitest: 3.2.3
    peerDependenciesMeta:
      '@vitest/browser':
        optional: true

  '@vitest/expect@3.2.3':
    resolution: {integrity: sha512-W2RH2TPWVHA1o7UmaFKISPvdicFJH+mjykctJFoAkUw+SPTJTGjUNdKscFBrqM7IPnCVu6zihtKYa7TkZS1dkQ==}

  '@vitest/mocker@3.2.3':
    resolution: {integrity: sha512-cP6fIun+Zx8he4rbWvi+Oya6goKQDZK+Yq4hhlggwQBbrlOQ4qtZ+G4nxB6ZnzI9lyIb+JnvyiJnPC2AGbKSPA==}
    peerDependencies:
      msw: ^2.4.9
      vite: ^5.0.0 || ^6.0.0 || ^7.0.0-0
    peerDependenciesMeta:
      msw:
        optional: true
      vite:
        optional: true

  '@vitest/pretty-format@3.2.3':
    resolution: {integrity: sha512-yFglXGkr9hW/yEXngO+IKMhP0jxyFw2/qys/CK4fFUZnSltD+MU7dVYGrH8rvPcK/O6feXQA+EU33gjaBBbAng==}

  '@vitest/runner@3.2.3':
    resolution: {integrity: sha512-83HWYisT3IpMaU9LN+VN+/nLHVBCSIUKJzGxC5RWUOsK1h3USg7ojL+UXQR3b4o4UBIWCYdD2fxuzM7PQQ1u8w==}

  '@vitest/snapshot@3.2.3':
    resolution: {integrity: sha512-9gIVWx2+tysDqUmmM1L0hwadyumqssOL1r8KJipwLx5JVYyxvVRfxvMq7DaWbZZsCqZnu/dZedaZQh4iYTtneA==}

  '@vitest/spy@3.2.3':
    resolution: {integrity: sha512-JHu9Wl+7bf6FEejTCREy+DmgWe+rQKbK+y32C/k5f4TBIAlijhJbRBIRIOCEpVevgRsCQR2iHRUH2/qKVM/plw==}

  '@vitest/utils@3.2.3':
    resolution: {integrity: sha512-4zFBCU5Pf+4Z6v+rwnZ1HU1yzOKKvDkMXZrymE2PBlbjKJRlrOxbvpfPSvJTGRIwGoahaOGvp+kbCoxifhzJ1Q==}

  acorn-jsx@5.3.2:
    resolution: {integrity: sha512-rq9s+JNhf0IChjtDXxllJ7g41oZk5SlXtp0LHwyA5cejwn7vKmKp4pPri6YEePv2PU65sAsegbXtIinmDFDXgQ==}
    peerDependencies:
      acorn: ^6.0.0 || ^7.0.0 || ^8.0.0

  acorn@8.15.0:
    resolution: {integrity: sha512-NZyJarBfL7nWwIq+FDL6Zp/yHEhePMNnnJ0y3qfieCrmNvYct8uvtiV41UvlSe6apAfk0fY1FbWx+NwfmpvtTg==}
    engines: {node: '>=0.4.0'}
    hasBin: true

  ajv@6.12.6:
    resolution: {integrity: sha512-j3fVLgvTo527anyYyJOGTYJbG+vnnQYvE0m5mmkc1TK+nxAppkCLMIL0aZ4dblVCNoGShhm+kzE4ZUykBoMg4g==}

  ajv@8.17.1:
    resolution: {integrity: sha512-B/gBuNg5SiMTrPkC+A2+cW0RszwxYmn6VYxB/inlBStS5nx6xHIt/ehKRhIMhqusl7a8LjQoZnjCs5vhwxOQ1g==}

  ansi-colors@4.1.3:
    resolution: {integrity: sha512-/6w/C21Pm1A7aZitlI5Ni/2J6FFQN8i1Cvz3kHABAAbw93v/NlvKdVOqz7CCWz/3iv/JplRSEEZ83XION15ovw==}
    engines: {node: '>=6'}

  ansi-escapes@7.0.0:
    resolution: {integrity: sha512-GdYO7a61mR0fOlAsvC9/rIHf7L96sBc6dEWzeOu+KAea5bZyQRPIpojrVoI4AXGJS/ycu/fBTdLrUkA4ODrvjw==}
    engines: {node: '>=18'}

  ansi-regex@5.0.1:
    resolution: {integrity: sha512-quJQXlTSUGL2LH9SUXo8VwsY4soanhgo6LNSm84E1LBcE8s3O0wpdiRzyR9z/ZZJMlMWv37qOOb9pdJlMUEKFQ==}
    engines: {node: '>=8'}

  ansi-regex@6.1.0:
    resolution: {integrity: sha512-7HSX4QQb4CspciLpVFwyRe79O3xsIZDDLER21kERQ71oaPodF8jL725AgJMFAYbooIqolJoRLuM81SpeUkpkvA==}
    engines: {node: '>=12'}

  ansi-styles@4.3.0:
    resolution: {integrity: sha512-zbB9rCJAT1rbjiVDb2hqKFHNYLxgtk8NURxZ3IZwD3F6NtxbXZQCnnSi1Lkx+IDohdPlFp222wVALIheZJQSEg==}
    engines: {node: '>=8'}

  ansi-styles@6.2.1:
    resolution: {integrity: sha512-bN798gFfQX+viw3R7yrGWRqnrN2oRkEkUjjl4JNn4E8GxxbjtG3FbrEIIY3l8/hrwUwIeCZvi4QuOTP4MErVug==}
    engines: {node: '>=12'}

  any-promise@1.3.0:
    resolution: {integrity: sha512-7UvmKalWRt1wgjL1RrGxoSJW/0QZFIegpeGvZG9kjp8vrRu55XTHbwnqq2GpXm9uLbcuhxm3IqX9OB4MZR1b2A==}

  are-docs-informative@0.0.2:
    resolution: {integrity: sha512-ixiS0nLNNG5jNQzgZJNoUpBKdo9yTYZMGJ+QgT2jmjR7G7+QHRCc4v6LQ3NgE7EBJq+o0ams3waJwkrlBom8Ig==}
    engines: {node: '>=14'}

  argparse@1.0.10:
    resolution: {integrity: sha512-o5Roy6tNG4SL/FOkCAN6RzjiakZS25RLYFrcMttJqbdd8BWrnA+fGz57iN5Pb06pvBGvl5gQ0B48dJlslXvoTg==}

  argparse@2.0.1:
    resolution: {integrity: sha512-8+9WqebbFzpX9OR+Wa6O29asIogeRMzcGtAINdpMHHyAg10f05aSFVBbcEqGf/PXw1EjAZ+q2/bEBg3DvurK3Q==}

  array-union@2.1.0:
    resolution: {integrity: sha512-HGyxoOTYUyCM6stUe6EJgnd4EoewAI7zMdfqO+kGjnlZmBDz/cR5pf8r/cR4Wq60sL/p0IkcjUEEPwS3GFrIyw==}
    engines: {node: '>=8'}

  assertion-error@2.0.1:
    resolution: {integrity: sha512-Izi8RQcffqCeNVgFigKli1ssklIbpHnCYc6AknXGYoB6grJqyeby7jv12JUQgmTAnIDnbck1uxksT4dzN3PWBA==}
    engines: {node: '>=12'}

  ast-v8-to-istanbul@0.3.3:
    resolution: {integrity: sha512-MuXMrSLVVoA6sYN/6Hke18vMzrT4TZNbZIj/hvh0fnYFpO+/kFXcLIaiPwXXWaQUPg4yJD8fj+lfJ7/1EBconw==}

  bail@2.0.2:
    resolution: {integrity: sha512-0xO6mYd7JB2YesxDKplafRpsiOzPt9V02ddPCLbY1xYGPOX24NTyN50qnUxgCPcSoYMhKpAuBTjQoRZCAkUDRw==}

  balanced-match@1.0.2:
    resolution: {integrity: sha512-3oSeUO0TMV67hN1AmbXsK4yaqU7tjiHlbxRDZOpH0KW9+CeX4bRAaX0Anxt0tx2MrpRpWwQaPwIlISEJhYU5Pw==}

  before-after-hook@4.0.0:
    resolution: {integrity: sha512-q6tR3RPqIB1pMiTRMFcZwuG5T8vwp+vUvEG0vuI6B+Rikh5BfPp2fQ82c925FOs+b0lcFQ8CFrL+KbilfZFhOQ==}

  better-path-resolve@1.0.0:
    resolution: {integrity: sha512-pbnl5XzGBdrFU/wT4jqmJVPn2B6UHPBOhzMQkY/SPUPB6QtUXtmBHBIwCbXJol93mOpGMnQyP/+BB19q04xj7g==}
    engines: {node: '>=4'}

  brace-expansion@1.1.11:
    resolution: {integrity: sha512-iCuPHDFgrHX7H2vEI/5xpz07zSHB00TpugqhmYtVmMO6518mCuRMoOYFldEBl0g187ufozdaHgWKcYFb61qGiA==}

  brace-expansion@2.0.1:
    resolution: {integrity: sha512-XnAIvQ8eM+kC6aULx6wuQiwVsnzsi9d3WxzV3FpWTGA19F621kwdbsAcFKXgKUHZWsy+mY6iL1sHTxWEFCytDA==}

  braces@3.0.3:
    resolution: {integrity: sha512-yQbXgO/OSZVD2IsiLlro+7Hf6Q18EJrKSEsdoMzKePKXct3gvD8oLcOQdIzGupr5Fj+EDe8gO/lxc1BzfMpxvA==}
    engines: {node: '>=8'}

  browserslist@4.25.0:
    resolution: {integrity: sha512-PJ8gYKeS5e/whHBh8xrwYK+dAvEj7JXtz6uTucnMRB8OiGTsKccFekoRrjajPBHV8oOY+2tI4uxeceSimKwMFA==}
    engines: {node: ^6 || ^7 || ^8 || ^9 || ^10 || ^11 || ^12 || >=13.7}
    hasBin: true

  builtin-modules@5.0.0:
    resolution: {integrity: sha512-bkXY9WsVpY7CvMhKSR6pZilZu9Ln5WDrKVBUXf2S443etkmEO4V58heTecXcUIsNsi4Rx8JUO4NfX1IcQl4deg==}
    engines: {node: '>=18.20'}

  bundle-require@5.1.0:
    resolution: {integrity: sha512-3WrrOuZiyaaZPWiEt4G3+IffISVC9HYlWueJEBWED4ZH4aIAC2PnkdnuRrR94M+w6yGWn4AglWtJtBI8YqvgoA==}
    engines: {node: ^12.20.0 || ^14.13.1 || >=16.0.0}
    peerDependencies:
      esbuild: '>=0.18'

  cac@6.7.14:
    resolution: {integrity: sha512-b6Ilus+c3RrdDk+JhLKUAQfzzgLEPy6wcXqS7f/xe1EETvsDP6GORG7SFuOs6cID5YkqchW/LXZbX5bc8j7ZcQ==}
    engines: {node: '>=8'}

  callsites@3.1.0:
    resolution: {integrity: sha512-P8BjAsXvZS+VIDUI11hHCQEv74YT67YUi5JJFNWIqL235sBmjX4+qx9Muvls5ivyNENctx46xQLQ3aTuE7ssaQ==}
    engines: {node: '>=6'}

  caniuse-lite@1.0.30001721:
    resolution: {integrity: sha512-cOuvmUVtKrtEaoKiO0rSc29jcjwMwX5tOHDy4MgVFEWiUXj4uBMJkwI8MDySkgXidpMiHUcviogAvFi4pA2hDQ==}

  ccount@2.0.1:
    resolution: {integrity: sha512-eyrF0jiFpY+3drT6383f1qhkbGsLSifNAjA61IUjZjmLCWjItY6LB9ft9YhoDgwfmclB2zhu51Lc7+95b8NRAg==}

  chai@5.2.0:
    resolution: {integrity: sha512-mCuXncKXk5iCLhfhwTc0izo0gtEmpz5CtG2y8GiOINBlMVS6v8TMRc5TaLWKS6692m9+dVVfzgeVxR5UxWHTYw==}
    engines: {node: '>=12'}

  chalk@4.1.2:
    resolution: {integrity: sha512-oKnbhFyRIXpUuez8iBMmyEa4nbj4IOQyuhc/wy9kY7/WVPcwIO9VA668Pu8RkO7+0G76SLROeyw9CpQ061i4mA==}
    engines: {node: '>=10'}

  chalk@5.4.1:
    resolution: {integrity: sha512-zgVZuo2WcZgfUEmsn6eO3kINexW8RAE4maiQ8QNs8CtpPCSyMiYsULR3HQYkm3w8FIA3SberyMJMSldGsW+U3w==}
    engines: {node: ^12.17.0 || ^14.13 || >=16.0.0}

  character-entities@2.0.2:
    resolution: {integrity: sha512-shx7oQ0Awen/BRIdkjkvz54PnEEI/EjwXDSIZp86/KKdbafHh1Df/RYGBhn4hbe2+uKC9FnT5UCEdyPz3ai9hQ==}

  chardet@0.7.0:
    resolution: {integrity: sha512-mT8iDcrh03qDGRRmoA2hmBJnxpllMR+0/0qlzjqZES6NdiWDcZkCNAk4rPFZ9Q85r27unkiNNg8ZOiwZXBHwcA==}

  check-error@2.1.1:
    resolution: {integrity: sha512-OAlb+T7V4Op9OwdkjmguYRqncdlx5JiofwOAUkmTF+jNdHwzTaTs4sRAGpzLF3oOz5xAyDGrPgeIDFQmDOTiJw==}
    engines: {node: '>= 16'}

  chokidar@4.0.3:
    resolution: {integrity: sha512-Qgzu8kfBvo+cA4962jnP1KkS6Dop5NS6g7R5LFYJr4b8Ub94PPQXUksCw9PvXoeXPRRddRNC5C1JQUR2SMGtnA==}
    engines: {node: '>= 14.16.0'}

  ci-info@3.9.0:
    resolution: {integrity: sha512-NIxF55hv4nSqQswkAeiOi1r83xy8JldOFDTWiug55KBu9Jnblncd2U6ViHmYgHf01TPZS77NJBhBMKdWj9HQMQ==}
    engines: {node: '>=8'}

  ci-info@4.2.0:
    resolution: {integrity: sha512-cYY9mypksY8NRqgDB1XD1RiJL338v/551niynFTGkZOO2LHuB2OmOYxDIe/ttN9AHwrqdum1360G3ald0W9kCg==}
    engines: {node: '>=8'}

  clean-regexp@1.0.0:
    resolution: {integrity: sha512-GfisEZEJvzKrmGWkvfhgzcz/BllN1USeqD2V6tg14OAOgaCD2Z/PUEuxnAZ/nPvmaHRG7a8y77p1T/IRQ4D1Hw==}
    engines: {node: '>=4'}

  cli-cursor@5.0.0:
    resolution: {integrity: sha512-aCj4O5wKyszjMmDT4tZj93kxyydN/K5zPWSCe6/0AV/AA1pqe5ZBIw0a2ZfPQV7lL5/yb5HsUreJ6UFAF1tEQw==}
    engines: {node: '>=18'}

  cli-truncate@4.0.0:
    resolution: {integrity: sha512-nPdaFdQ0h/GEigbPClz11D0v/ZJEwxmeVZGeMo3Z5StPtUTkA9o1lD6QwoirYiSDzbcwn2XcjwmCp68W1IS4TA==}
    engines: {node: '>=18'}

  color-convert@2.0.1:
    resolution: {integrity: sha512-RRECPsj7iu/xb5oKYcsFHSppFNnsj/52OVTRKb4zP5onXwVF3zVmmToNcOfGC+CRDpfK/U584fMg38ZHCaElKQ==}
    engines: {node: '>=7.0.0'}

  color-name@1.1.4:
    resolution: {integrity: sha512-dOy+3AuW3a2wNbZHIuMZpTcgjGuLU/uBL/ubcZF9OXbDo8ff4O8yVp5Bf0efS8uEoYo5q4Fx7dY9OgQGXgAsQA==}

  colorette@2.0.20:
    resolution: {integrity: sha512-IfEDxwoWIjkeXL1eXcDiow4UbKjhLdq6/EuSVR9GMN7KVH3r9gQ83e73hsz1Nd1T3ijd5xv1wcWRYO+D6kCI2w==}

  commander@14.0.0:
    resolution: {integrity: sha512-2uM9rYjPvyq39NwLRqaiLtWHyDC1FvryJDa2ATTVims5YAS4PupsEQsDvP14FqhFr0P49CYDugi59xaxJlTXRA==}
    engines: {node: '>=20'}

  commander@4.1.1:
    resolution: {integrity: sha512-NOKm8xhkzAjzFx8B2v5OAHT+u5pRQc2UCa2Vq9jYL/31o2wi9mxBA7LIFs3sV5VSC49z6pEhfbMULvShKj26WA==}
    engines: {node: '>= 6'}

  comment-parser@1.4.1:
    resolution: {integrity: sha512-buhp5kePrmda3vhc5B9t7pUQXAb2Tnd0qgpkIhPhkHXxJpiPJ11H0ZEU0oBpJ2QztSbzG/ZxMj/CHsYJqRHmyg==}
    engines: {node: '>= 12.0.0'}

  concat-map@0.0.1:
    resolution: {integrity: sha512-/Srv4dswyQNBfohGpz9o6Yb3Gz3SrUDqBH5rTuhGR7ahtlbYKnVxw2bCFMRljaA7EXHaXZ8wsHdodFvbkhKmqg==}

  confbox@0.1.8:
    resolution: {integrity: sha512-RMtmw0iFkeR4YV+fUOSucriAQNb9g8zFR52MWCtl+cCZOFRNL6zeB395vPzFhEjjn4fMxXudmELnl/KF/WrK6w==}

  confbox@0.2.2:
    resolution: {integrity: sha512-1NB+BKqhtNipMsov4xI/NnhCKp9XG9NamYp5PVm9klAT0fsrNPjaFICsCFhNhwZJKNh7zB/3q8qXz0E9oaMNtQ==}

  consola@3.4.2:
    resolution: {integrity: sha512-5IKcdX0nnYavi6G7TtOhwkYzyjfJlatbjMjuLSfE2kYT5pMDOilZ4OvMhi637CcDICTmz3wARPoyhqyX1Y+XvA==}
    engines: {node: ^14.18.0 || >=16.10.0}

  core-js-compat@3.43.0:
    resolution: {integrity: sha512-2GML2ZsCc5LR7hZYz4AXmjQw8zuy2T//2QntwdnpuYI7jteT6GVYJL7F6C2C57R7gSYrcqVW3lAALefdbhBLDA==}

  cross-spawn@7.0.6:
    resolution: {integrity: sha512-uV2QOWP2nWzsy2aMp8aRibhi9dlzF5Hgh5SHaB9OiTGEyDTiJJyx0uy51QXdyWbtAHNua4XJzUKca3OzKUd3vA==}
    engines: {node: '>= 8'}

  dataloader@1.4.0:
    resolution: {integrity: sha512-68s5jYdlvasItOJnCuI2Q9s4q98g0pCyL3HrcKJu8KNugUl8ahgmZYg38ysLTgQjjXX3H8CJLkAvWrclWfcalw==}

  debug@3.2.7:
    resolution: {integrity: sha512-CFjzYYAi4ThfiQvizrFQevTTXHtnCqWfe7x1AhgEscTz6ZbLbfoLRLPugTQyBth6f8ZERVUSyWHFD/7Wu4t1XQ==}
    peerDependencies:
      supports-color: '*'
    peerDependenciesMeta:
      supports-color:
        optional: true

  debug@4.4.1:
    resolution: {integrity: sha512-KcKCqiftBJcZr++7ykoDIEwSa3XWowTfNPo92BYxjXiyYEVrUQh2aLyhxBCwww+heortUFxEJYcRzosstTEBYQ==}
    engines: {node: '>=6.0'}
    peerDependencies:
      supports-color: '*'
    peerDependenciesMeta:
      supports-color:
        optional: true

  decode-named-character-reference@1.1.0:
    resolution: {integrity: sha512-Wy+JTSbFThEOXQIR2L6mxJvEs+veIzpmqD7ynWxMXGpnk3smkHQOp6forLdHsKpAMW9iJpaBBIxz285t1n1C3w==}

  deep-eql@5.0.2:
    resolution: {integrity: sha512-h5k/5U50IJJFpzfL6nO9jaaumfjO/f2NjK/oYB2Djzm4p9L+3T9qWpZqZ2hAbLPuuYq9wrU08WQyBTL5GbPk5Q==}
    engines: {node: '>=6'}

  deep-is@0.1.4:
    resolution: {integrity: sha512-oIPzksmTg4/MriiaYGO+okXDT7ztn/w3Eptv/+gSIdMdKsJo0u4CfYNFJPy+4SKMuCqGw2wxnA+URMg3t8a/bQ==}

  dequal@2.0.3:
    resolution: {integrity: sha512-0je+qPKHEMohvfRTCEo3CrPG6cAzAYgmzKyxRiYSSDkS6eGJdyVJm7WaYA5ECaAD9wLB2T4EEeymA5aFVcYXCA==}
    engines: {node: '>=6'}

  detect-indent@6.1.0:
    resolution: {integrity: sha512-reYkTUJAZb9gUuZ2RvVCNhVHdg62RHnJ7WJl8ftMi4diZ6NWlciOzQN88pUhSELEwflJht4oQDv0F0BMlwaYtA==}
    engines: {node: '>=8'}

  detect-indent@7.0.1:
    resolution: {integrity: sha512-Mc7QhQ8s+cLrnUfU/Ji94vG/r8M26m8f++vyres4ZoojaRDpZ1eSIh/EpzLNwlWuvzSZ3UbDFspjFvTDXe6e/g==}
    engines: {node: '>=12.20'}

  detect-newline@4.0.1:
    resolution: {integrity: sha512-qE3Veg1YXzGHQhlA6jzebZN2qVf6NX+A7m7qlhCGG30dJixrAQhYOsJjsnBjJkCSmuOPpCk30145fr8FV0bzog==}
    engines: {node: ^12.20.0 || ^14.13.1 || >=16.0.0}

  devlop@1.1.0:
    resolution: {integrity: sha512-RWmIqhcFf1lRYBvNmr7qTNuyCt/7/ns2jbpp1+PalgE/rDQcBT0fioSMUpJ93irlUhC5hrg4cYqe6U+0ImW0rA==}

  dir-glob@3.0.1:
    resolution: {integrity: sha512-WkrWp9GR4KXfKGYzOLmTuGVi1UWFfws377n9cc55/tb6DuqyF6pcQ5AbiHEshaDpY9v6oaSr2XCDidGmMwdzIA==}
    engines: {node: '>=8'}

  dotenv@16.5.0:
    resolution: {integrity: sha512-m/C+AwOAr9/W1UOIZUo232ejMNnJAJtYQjUbHoNTBNTJSvqzzDh7vnrei3o3r3m9blf6ZoDkvcw0VmozNRFJxg==}
    engines: {node: '>=12'}

  eastasianwidth@0.2.0:
    resolution: {integrity: sha512-I88TYZWc9XiYHRQ4/3c5rjjfgkjhLyW2luGIheGERbNQ6OY7yTybanSpDXZa8y7VUP9YmDcYa+eyq4ca7iLqWA==}

  electron-to-chromium@1.5.165:
    resolution: {integrity: sha512-naiMx1Z6Nb2TxPU6fiFrUrDTjyPMLdTtaOd2oLmG8zVSg2hCWGkhPyxwk+qRmZ1ytwVqUv0u7ZcDA5+ALhaUtw==}

  emoji-regex@10.4.0:
    resolution: {integrity: sha512-EC+0oUMY1Rqm4O6LLrgjtYDvcVYTy7chDnM4Q7030tP4Kwj3u/pR6gP9ygnp2CJMK5Gq+9Q2oqmrFJAz01DXjw==}

  emoji-regex@8.0.0:
    resolution: {integrity: sha512-MSjYzcWNOA0ewAHpz0MxpYFvwg6yjy1NG3xteoqz644VCo/RPgnr1/GGt+ic3iJTzQ8Eu3TdM14SawnVUmGE6A==}

  emoji-regex@9.2.2:
    resolution: {integrity: sha512-L18DaJsXSUk2+42pv8mLs5jJT2hqFkFE4j21wOmgbUqsZ2hL72NsUU785g9RXgo3s0ZNgVl42TiHp3ZtOv/Vyg==}

  enhanced-resolve@5.18.1:
    resolution: {integrity: sha512-ZSW3ma5GkcQBIpwZTSRAI8N71Uuwgs93IezB7mf7R60tC8ZbJideoDNKjHn2O9KIlx6rkGTTEk1xUCK2E1Y2Yg==}
    engines: {node: '>=10.13.0'}

  enquirer@2.4.1:
    resolution: {integrity: sha512-rRqJg/6gd538VHvR3PSrdRBb/1Vy2YfzHqzvbhGIQpDRKIa4FgV/54b5Q1xYSxOOwKvjXweS26E0Q+nAMwp2pQ==}
    engines: {node: '>=8.6'}

  environment@1.1.0:
    resolution: {integrity: sha512-xUtoPkMggbz0MPyPiIWr1Kp4aeWJjDZ6SMvURhimjdZgsRuDplF5/s9hcgGhyXMhs+6vpnuoiZ2kFiu3FMnS8Q==}
    engines: {node: '>=18'}

  es-module-lexer@1.7.0:
    resolution: {integrity: sha512-jEQoCwk8hyb2AZziIOLhDqpm5+2ww5uIE6lkO/6jcOCusfk6LhMHpXXfBLXTZ7Ydyt0j4VoUQv6uGNYbdW+kBA==}

  esbuild@0.25.4:
    resolution: {integrity: sha512-8pgjLUcUjcgDg+2Q4NYXnPbo/vncAY4UmyaCm0jZevERqCHZIaWwdJHkf8XQtu4AxSKCdvrUbT0XUr1IdZzI8Q==}
    engines: {node: '>=18'}
    hasBin: true

  escalade@3.2.0:
    resolution: {integrity: sha512-WUj2qlxaQtO4g6Pq5c29GTcWGDyd8itL8zTlipgECz3JesAiiOKotd8JU6otB3PACgG6xkJUyVhboMS+bje/jA==}
    engines: {node: '>=6'}

  escape-string-regexp@1.0.5:
    resolution: {integrity: sha512-vbRorB5FUQWvla16U8R/qgaFIya2qGzwDrNmCZuYKrbdSUMG6I1ZCGQRefkRVhuOkIGVne7BQ35DSfo1qvJqFg==}
    engines: {node: '>=0.8.0'}

  escape-string-regexp@4.0.0:
    resolution: {integrity: sha512-TtpcNJ3XAzx3Gq8sWRzJaVajRs0uVxA2YAkdb1jm2YkPz4G6egUFAyA3n5vtEIZefPk5Wa4UXbKuS5fKkJWdgA==}
    engines: {node: '>=10'}

  escape-string-regexp@5.0.0:
    resolution: {integrity: sha512-/veY75JbMK4j1yjvuUxuVsiS/hr/4iHs9FTT6cgTexxdE0Ly/glccBAkloH/DofkjRbZU3bnoj38mOmhkZ0lHw==}
    engines: {node: '>=12'}

  eslint-compat-utils@0.5.1:
    resolution: {integrity: sha512-3z3vFexKIEnjHE3zCMRo6fn/e44U7T1khUjg+Hp0ZQMCigh28rALD0nPFBcGZuiLC5rLZa2ubQHDRln09JfU2Q==}
    engines: {node: '>=12'}
    peerDependencies:
      eslint: '>=6.0.0'

  eslint-compat-utils@0.6.5:
    resolution: {integrity: sha512-vAUHYzue4YAa2hNACjB8HvUQj5yehAZgiClyFVVom9cP8z5NSFq3PwB/TtJslN2zAMgRX6FCFCjYBbQh71g5RQ==}
    engines: {node: '>=12'}
    peerDependencies:
      eslint: '>=6.0.0'

  eslint-config-flat-gitignore@2.1.0:
    resolution: {integrity: sha512-cJzNJ7L+psWp5mXM7jBX+fjHtBvvh06RBlcweMhKD8jWqQw0G78hOW5tpVALGHGFPsBV+ot2H+pdDGJy6CV8pA==}
    peerDependencies:
      eslint: ^9.5.0

  eslint-config-prettier@10.1.5:
    resolution: {integrity: sha512-zc1UmCpNltmVY34vuLRV61r1K27sWuX39E+uyUnY8xS2Bex88VV9cugG+UZbRSRGtGyFboj+D8JODyme1plMpw==}
    hasBin: true
    peerDependencies:
      eslint: '>=7.0.0'

  eslint-flat-config-utils@2.1.0:
    resolution: {integrity: sha512-6fjOJ9tS0k28ketkUcQ+kKptB4dBZY2VijMZ9rGn8Cwnn1SH0cZBoPXT8AHBFHxmHcLFQK9zbELDinZ2Mr1rng==}

  eslint-import-context@0.1.8:
    resolution: {integrity: sha512-bq+F7nyc65sKpZGT09dY0S0QrOnQtuDVIfyTGQ8uuvtMIF7oHp6CEP3mouN0rrnYF3Jqo6Ke0BfU/5wASZue1w==}
    engines: {node: ^12.20.0 || ^14.18.0 || >=16.0.0}
    peerDependencies:
      unrs-resolver: ^1.0.0
    peerDependenciesMeta:
      unrs-resolver:
        optional: true

  eslint-import-resolver-node@0.3.9:
    resolution: {integrity: sha512-WFj2isz22JahUv+B788TlO3N6zL3nNJGU8CcZbPZvVEkBPaJdCV4vy5wyghty5ROFbCRnm132v8BScu5/1BQ8g==}

  eslint-json-compat-utils@0.2.1:
    resolution: {integrity: sha512-YzEodbDyW8DX8bImKhAcCeu/L31Dd/70Bidx2Qex9OFUtgzXLqtfWL4Hr5fM/aCCB8QUZLuJur0S9k6UfgFkfg==}
    engines: {node: '>=12'}
    peerDependencies:
      '@eslint/json': '*'
      eslint: '*'
      jsonc-eslint-parser: ^2.4.0
    peerDependenciesMeta:
      '@eslint/json':
        optional: true

  eslint-plugin-command@3.2.1:
    resolution: {integrity: sha512-PcpzWe8dvAPaBobxE9zgz1w94fO4JYvzciDzw6thlUb9Uqf5e2/gJz97itOGxvdq+mFeudi71m1OGFgvWmb93w==}
    peerDependencies:
      eslint: '*'

  eslint-plugin-es-x@7.8.0:
    resolution: {integrity: sha512-7Ds8+wAAoV3T+LAKeu39Y5BzXCrGKrcISfgKEqTS4BDN8SFEDQd0S43jiQ8vIa3wUKD07qitZdfzlenSi8/0qQ==}
    engines: {node: ^14.18.0 || >=16.0.0}
    peerDependencies:
      eslint: '>=8'

  eslint-plugin-import-x@4.15.1:
    resolution: {integrity: sha512-JfVpNg1qMkPD66iaSgmMoSYeUCGS8UFSm3GwHV0IbuV3Knar/SyK5qqCct9+AxoMIzaM+KSO7KK5pOeOkC/3GQ==}
    engines: {node: ^18.18.0 || ^20.9.0 || >=21.1.0}
    peerDependencies:
      '@typescript-eslint/utils': ^8.0.0
      eslint: ^8.57.0 || ^9.0.0
      eslint-import-resolver-node: '*'
    peerDependenciesMeta:
      '@typescript-eslint/utils':
        optional: true
      eslint-import-resolver-node:
        optional: true

  eslint-plugin-jsdoc@50.7.1:
    resolution: {integrity: sha512-XBnVA5g2kUVokTNUiE1McEPse5n9/mNUmuJcx52psT6zBs2eVcXSmQBvjfa7NZdfLVSy3u1pEDDUxoxpwy89WA==}
    engines: {node: '>=18'}
    peerDependencies:
      eslint: ^7.0.0 || ^8.0.0 || ^9.0.0

  eslint-plugin-json-schema-validator@5.4.1:
    resolution: {integrity: sha512-DT71Y3RqziqM4h6RqI6zJ5iX+q9HGodOSDWoj1U4hfm/Squxye/vzcIs/PNPxQQRdDw3T9clRV4MdlGqjG28+g==}
    engines: {node: ^14.18.0 || >=16.0.0}
    peerDependencies:
      eslint: '>=6.0.0'

  eslint-plugin-jsonc@2.20.1:
    resolution: {integrity: sha512-gUzIwQHXx7ZPypUoadcyRi4WbHW2TPixDr0kqQ4miuJBU0emJmyGTlnaT3Og9X2a8R1CDayN9BFSq5weGWbTng==}
    engines: {node: ^12.22.0 || ^14.17.0 || >=16.0.0}
    peerDependencies:
      eslint: '>=6.0.0'

  eslint-plugin-n@17.19.0:
    resolution: {integrity: sha512-qxn1NaDHtizbhVAPpbMT8wWFaLtPnwhfN/e+chdu2i6Vgzmo/tGM62tcJ1Hf7J5Ie4dhse3DOPMmDxduzfifzw==}
    engines: {node: ^18.18.0 || ^20.9.0 || >=21.1.0}
    peerDependencies:
      eslint: '>=8.23.0'

  eslint-plugin-perfectionist@4.14.0:
    resolution: {integrity: sha512-BkhiOqzdum8vQSFgj1/q5+6UUWPMn4GELdxuX7uIsGegmAeH/+LnWsiVxgMrxalD0p68sYfMeKaHF1NfrpI/mg==}
    engines: {node: ^18.0.0 || >=20.0.0}
    peerDependencies:
      eslint: '>=8.45.0'

  eslint-plugin-prettier@5.4.1:
    resolution: {integrity: sha512-9dF+KuU/Ilkq27A8idRP7N2DH8iUR6qXcjF3FR2wETY21PZdBrIjwCau8oboyGj9b7etWmTGEeM8e7oOed6ZWg==}
    engines: {node: ^14.18.0 || >=16.0.0}
    peerDependencies:
      '@types/eslint': '>=8.0.0'
      eslint: '>=8.0.0'
      eslint-config-prettier: '>= 7.0.0 <10.0.0 || >=10.1.0'
      prettier: '>=3.0.0'
    peerDependenciesMeta:
      '@types/eslint':
        optional: true
      eslint-config-prettier:
        optional: true

  eslint-plugin-regexp@2.9.0:
    resolution: {integrity: sha512-9WqJMnOq8VlE/cK+YAo9C9YHhkOtcEtEk9d12a+H7OSZFwlpI6stiHmYPGa2VE0QhTzodJyhlyprUaXDZLgHBw==}
    engines: {node: ^18 || >=20}
    peerDependencies:
      eslint: '>=8.44.0'

  eslint-plugin-toml@0.12.0:
    resolution: {integrity: sha512-+/wVObA9DVhwZB1nG83D2OAQRrcQZXy+drqUnFJKymqnmbnbfg/UPmEMCKrJNcEboUGxUjYrJlgy+/Y930mURQ==}
    engines: {node: ^12.22.0 || ^14.17.0 || >=16.0.0}
    peerDependencies:
      eslint: '>=6.0.0'

  eslint-plugin-unicorn@59.0.1:
    resolution: {integrity: sha512-EtNXYuWPUmkgSU2E7Ttn57LbRREQesIP1BiLn7OZLKodopKfDXfBUkC/0j6mpw2JExwf43Uf3qLSvrSvppgy8Q==}
    engines: {node: ^18.20.0 || ^20.10.0 || >=21.0.0}
    peerDependencies:
      eslint: '>=9.22.0'

  eslint-plugin-unused-imports@4.1.4:
    resolution: {integrity: sha512-YptD6IzQjDardkl0POxnnRBhU1OEePMV0nd6siHaRBbd+lyh6NAhFEobiznKU7kTsSsDeSD62Pe7kAM1b7dAZQ==}
    peerDependencies:
      '@typescript-eslint/eslint-plugin': ^8.0.0-0 || ^7.0.0 || ^6.0.0 || ^5.0.0
      eslint: ^9.0.0 || ^8.0.0
    peerDependenciesMeta:
      '@typescript-eslint/eslint-plugin':
        optional: true

  eslint-plugin-yml@1.18.0:
    resolution: {integrity: sha512-9NtbhHRN2NJa/s3uHchO3qVVZw0vyOIvWlXWGaKCr/6l3Go62wsvJK5byiI6ZoYztDsow4GnS69BZD3GnqH3hA==}
    engines: {node: ^14.17.0 || >=16.0.0}
    peerDependencies:
      eslint: '>=6.0.0'

  eslint-scope@8.3.0:
    resolution: {integrity: sha512-pUNxi75F8MJ/GdeKtVLSbYg4ZI34J6C0C7sbL4YOp2exGwen7ZsuBqKzUhXd0qMQ362yET3z+uPwKeg/0C2XCQ==}
    engines: {node: ^18.18.0 || ^20.9.0 || >=21.1.0}

  eslint-visitor-keys@3.4.3:
    resolution: {integrity: sha512-wpc+LXeiyiisxPlEkUzU6svyS1frIO3Mgxj1fdy7Pm8Ygzguax2N3Fa/D/ag1WqbOprdI+uY6wMUl8/a2G+iag==}
    engines: {node: ^12.22.0 || ^14.17.0 || >=16.0.0}

  eslint-visitor-keys@4.2.0:
    resolution: {integrity: sha512-UyLnSehNt62FFhSwjZlHmeokpRK59rcz29j+F1/aDgbkbRTk7wIc9XzdoasMUbRNKDM0qQt/+BJ4BrpFeABemw==}
    engines: {node: ^18.18.0 || ^20.9.0 || >=21.1.0}

  eslint@9.28.0:
    resolution: {integrity: sha512-ocgh41VhRlf9+fVpe7QKzwLj9c92fDiqOj8Y3Sd4/ZmVA4Btx4PlUYPq4pp9JDyupkf1upbEXecxL2mwNV7jPQ==}
    engines: {node: ^18.18.0 || ^20.9.0 || >=21.1.0}
    hasBin: true
    peerDependencies:
      jiti: <2.2.0
    peerDependenciesMeta:
      jiti:
        optional: true

  espree@10.3.0:
    resolution: {integrity: sha512-0QYC8b24HWY8zjRnDTL6RiHfDbAWn63qb4LMj1Z4b076A4une81+z03Kg7l7mn/48PUTqoLptSXez8oknU8Clg==}
    engines: {node: ^18.18.0 || ^20.9.0 || >=21.1.0}

  espree@9.6.1:
    resolution: {integrity: sha512-oruZaFkjorTpF32kDSI5/75ViwGeZginGGy2NoOSg3Q9bnwlnmDm4HLnkl0RE3n+njDXR037aY1+x58Z/zFdwQ==}
    engines: {node: ^12.22.0 || ^14.17.0 || >=16.0.0}

  esprima@4.0.1:
    resolution: {integrity: sha512-eGuFFw7Upda+g4p+QHvnW0RyTX/SVeJBDM/gCtMARO0cLuT2HcEKnTPvhjV6aGeqrCB/sbNop0Kszm0jsaWU4A==}
    engines: {node: '>=4'}
    hasBin: true

  esquery@1.6.0:
    resolution: {integrity: sha512-ca9pw9fomFcKPvFLXhBKUK90ZvGibiGOvRJNbjljY7s7uq/5YO4BOzcYtJqExdx99rF6aAcnRxHmcUHcz6sQsg==}
    engines: {node: '>=0.10'}

  esrecurse@4.3.0:
    resolution: {integrity: sha512-KmfKL3b6G+RXvP8N1vr3Tq1kL/oCFgn2NYXEtqP8/L3pKapUA4G8cFVaoF3SU323CD4XypR/ffioHmkti6/Tag==}
    engines: {node: '>=4.0'}

  estraverse@5.3.0:
    resolution: {integrity: sha512-MMdARuVEQziNTeJD8DgMqmhwR11BRQ/cBP+pLtYdSTnf3MIO8fFeiINEbX36ZdNlfU/7A9f3gUw49B3oQsvwBA==}
    engines: {node: '>=4.0'}

  estree-walker@3.0.3:
    resolution: {integrity: sha512-7RUKfXgSMMkzt6ZuXmqapOurLGPPfgj6l9uRZ7lRGolvk0y2yocc35LdcxKC5PQZdn2DMqioAQ2NoWcrTKmm6g==}

  esutils@2.0.3:
    resolution: {integrity: sha512-kVscqXk4OCp68SZ0dkgEKVi6/8ij300KBWTJq32P/dYeWTSwK41WyTxalN1eRmA5Z9UU/LX9D7FWSmV9SAYx6g==}
    engines: {node: '>=0.10.0'}

  eventemitter3@5.0.1:
    resolution: {integrity: sha512-GWkBvjiSZK87ELrYOSESUYeVIc9mvLLf/nXalMOS5dYrgZq9o5OVkbZAVM06CVxYsCwH9BDZFPlQTlPA1j4ahA==}

  expect-type@1.2.1:
    resolution: {integrity: sha512-/kP8CAwxzLVEeFrMm4kMmy4CCDlpipyA7MYLVrdJIkV0fYF0UaigQHRsxHiuY/GEea+bh4KSv3TIlgr+2UL6bw==}
    engines: {node: '>=12.0.0'}

  exsolve@1.0.5:
    resolution: {integrity: sha512-pz5dvkYYKQ1AHVrgOzBKWeP4u4FRb3a6DNK2ucr0OoNwYIU4QWsJ+NM36LLzORT+z845MzKHHhpXiUF5nvQoJg==}

  extend@3.0.2:
    resolution: {integrity: sha512-fjquC59cD7CyW6urNXK0FBufkZcoiGG80wTuPujX590cB5Ttln20E2UB4S/WARVqhXffZl2LNgS+gQdPIIim/g==}

  extendable-error@0.1.7:
    resolution: {integrity: sha512-UOiS2in6/Q0FK0R0q6UY9vYpQ21mr/Qn1KOnte7vsACuNJf514WvCCUHSRCPcgjPT2bAhNIJdlE6bVap1GKmeg==}

  external-editor@3.1.0:
    resolution: {integrity: sha512-hMQ4CX1p1izmuLYyZqLMO/qGNw10wSv9QDCPfzXfyFrOaCSSoRfqE1Kf1s5an66J5JZC62NewG+mK49jOCtQew==}
    engines: {node: '>=4'}

  fast-content-type-parse@3.0.0:
    resolution: {integrity: sha512-ZvLdcY8P+N8mGQJahJV5G4U88CSvT1rP8ApL6uETe88MBXrBHAkZlSEySdUlyztF7ccb+Znos3TFqaepHxdhBg==}

  fast-deep-equal@3.1.3:
    resolution: {integrity: sha512-f3qQ9oQy9j2AhBe/H9VC91wLmKBCCU/gDOnKNAYG5hswO7BLKj09Hc5HYNz9cGI++xlpDCIgDaitVs03ATR84Q==}

  fast-diff@1.3.0:
    resolution: {integrity: sha512-VxPP4NqbUjj6MaAOafWeUn2cXWLcCtljklUtZf0Ind4XQ+QPtmA0b18zZy0jIQx+ExRVCR/ZQpBmik5lXshNsw==}

  fast-glob@3.3.3:
    resolution: {integrity: sha512-7MptL8U0cqcFdzIzwOTHoilX9x5BrNqye7Z/LuC7kCMRio1EMSyqRK3BEAUD7sXRq4iT4AzTVuZdhgQ2TCvYLg==}
    engines: {node: '>=8.6.0'}

  fast-json-stable-stringify@2.1.0:
    resolution: {integrity: sha512-lhd/wF+Lk98HZoTCtlVraHtfh5XYijIjalXck7saUtuanSDyLMxnHhSXEDJqHxD7msR8D0uCmqlkwjCV8xvwHw==}

  fast-levenshtein@2.0.6:
    resolution: {integrity: sha512-DCXu6Ifhqcks7TZKY3Hxp3y6qphY5SJZmrWMDrKcERSOXWQdMhU9Ig/PYrzyw/ul9jOIyh0N4M0tbC5hodg8dw==}

  fast-uri@3.0.6:
    resolution: {integrity: sha512-Atfo14OibSv5wAp4VWNsFYE1AchQRTv9cBGWET4pZWHzYshFSS9NQI6I57rdKn9croWVMbYFbLhJ+yJvmZIIHw==}

  fastq@1.19.1:
    resolution: {integrity: sha512-GwLTyxkCXjXbxqIhTsMI2Nui8huMPtnxg7krajPJAjnEG/iiOS7i+zCtWGZR9G0NBKbXKh6X9m9UIsYX/N6vvQ==}

  fault@2.0.1:
    resolution: {integrity: sha512-WtySTkS4OKev5JtpHXnib4Gxiurzh5NCGvWrFaZ34m6JehfTUhKZvn9njTfw48t6JumVQOmrKqpmGcdwxnhqBQ==}

  fdir@6.4.6:
    resolution: {integrity: sha512-hiFoqpyZcfNm1yc4u8oWCf9A2c4D3QjCrks3zmoVKVxpQRzmPNar1hUJcBG2RQHvEVGDN+Jm81ZheVLAQMK6+w==}
    peerDependencies:
      picomatch: ^3 || ^4
    peerDependenciesMeta:
      picomatch:
        optional: true

  file-entry-cache@8.0.0:
    resolution: {integrity: sha512-XXTUwCvisa5oacNGRP9SfNtYBNAMi+RPwBFmblZEF7N7swHYQS6/Zfk7SRwx4D5j3CH211YNRco1DEMNVfZCnQ==}
    engines: {node: '>=16.0.0'}

  fill-range@7.1.1:
    resolution: {integrity: sha512-YsGpe3WHLK8ZYi4tWDg2Jy3ebRz2rXowDxnld4bkQB00cc/1Zw9AWnC0i9ztDJitivtQvaI9KaLyKrc+hBW0yg==}
    engines: {node: '>=8'}

  find-up-simple@1.0.1:
    resolution: {integrity: sha512-afd4O7zpqHeRyg4PfDQsXmlDe2PfdHtJt6Akt8jOWaApLOZk5JXs6VMR29lz03pRe9mpykrRCYIYxaJYcfpncQ==}
    engines: {node: '>=18'}

  find-up@4.1.0:
    resolution: {integrity: sha512-PpOwAdQ/YlXQ2vj8a3h8IipDuYRi3wceVQQGYWxNINccq40Anw7BlsEXCMbt1Zt+OLA6Fq9suIpIWD0OsnISlw==}
    engines: {node: '>=8'}

  find-up@5.0.0:
    resolution: {integrity: sha512-78/PXT1wlLLDgTzDs7sjq9hzz0vXD+zn+7wypEe4fXQxCmdmqfGsEPQxmiCSQI3ajFV91bVSsvNtrJRiW6nGng==}
    engines: {node: '>=10'}

  fix-dts-default-cjs-exports@1.0.1:
    resolution: {integrity: sha512-pVIECanWFC61Hzl2+oOCtoJ3F17kglZC/6N94eRWycFgBH35hHx0Li604ZIzhseh97mf2p0cv7vVrOZGoqhlEg==}

  flat-cache@4.0.1:
    resolution: {integrity: sha512-f7ccFPK3SXFHpx15UIGyRJ/FJQctuKZ0zVuN3frBo4HnK3cay9VEW0R6yPYFHC0AgqhukPzKjq22t5DmAyqGyw==}
    engines: {node: '>=16'}

  flatted@3.3.3:
    resolution: {integrity: sha512-GX+ysw4PBCz0PzosHDepZGANEuFCMLrnRTiEy9McGjmkCQYwRq4A/X786G/fjM/+OjsWSU1ZrY5qyARZmO/uwg==}

  foreground-child@3.3.1:
    resolution: {integrity: sha512-gIXjKqtFuWEgzFRJA9WCQeSJLZDjgJUOMCMzxtvFq/37KojM1BFGufqsCy0r4qSQmYLsZYMeyRqzIWOMup03sw==}
    engines: {node: '>=14'}

  format@0.2.2:
    resolution: {integrity: sha512-wzsgA6WOq+09wrU1tsJ09udeR/YZRaeArL9e1wPbFg3GG2yDnC2ldKpxs4xunpFF9DgqCqOIra3bc1HWrJ37Ww==}
    engines: {node: '>=0.4.x'}

  fs-extra@7.0.1:
    resolution: {integrity: sha512-YJDaCJZEnBmcbw13fvdAM9AwNOJwOzrE4pqMqBq5nFiEqXUqHwlK4B+3pUw6JNvfSPtX05xFHtYy/1ni01eGCw==}
    engines: {node: '>=6 <7 || >=8'}

  fs-extra@8.1.0:
    resolution: {integrity: sha512-yhlQgA6mnOJUKOsRUFsgJdQCvkKhcz8tlZG5HBQfReYZy46OwLcY+Zia0mtdHsOo9y/hP+CxMN0TU9QxoOtG4g==}
    engines: {node: '>=6 <7 || >=8'}

  fsevents@2.3.3:
    resolution: {integrity: sha512-5xoDfX+fL7faATnagmWPpbFtwh/R77WmMMqqHGS65C3vvB0YHrgF+B1YmZ3441tMj5n63k0212XNoJwzlhffQw==}
    engines: {node: ^8.16.0 || ^10.6.0 || >=11.0.0}
    os: [darwin]

  function-bind@1.1.2:
    resolution: {integrity: sha512-7XHNxH7qX9xG5mIwxkhumTox/MIRNcOgDrxWsMt2pAr23WHp6MrRlN7FBSFpCpr+oVO0F744iUgR82nJMfG2SA==}

  get-east-asian-width@1.3.0:
    resolution: {integrity: sha512-vpeMIQKxczTD/0s2CdEWHcb0eeJe6TFjxb+J5xgX7hScxqrGuyjmv4c1D4A/gelKfyox0gJJwIHF+fLjeaM8kQ==}
    engines: {node: '>=18'}

  get-tsconfig@4.10.1:
    resolution: {integrity: sha512-auHyJ4AgMz7vgS8Hp3N6HXSmlMdUyhSUrfBF16w153rxtLIEOE+HGqaBppczZvnHLqQJfiHotCYpNhl0lUROFQ==}

  git-hooks-list@4.1.1:
    resolution: {integrity: sha512-cmP497iLq54AZnv4YRAEMnEyQ1eIn4tGKbmswqwmFV4GBnAqE8NLtWxxdXa++AalfgL5EBH4IxTPyquEuGY/jA==}

  glob-parent@5.1.2:
    resolution: {integrity: sha512-AOIgSQCepiJYwP3ARnGx+5VnTu2HBYdzbGP45eLw1vr3zB3vZLeyed1sC9hnbcOc9/SrMyM5RPQrkGz4aS9Zow==}
    engines: {node: '>= 6'}

  glob-parent@6.0.2:
    resolution: {integrity: sha512-XxwI8EOhVQgWp6iDL+3b0r86f4d6AX6zSU55HfB4ydCEuXLXc5FcYeOu+nnGftS4TEju/11rt4KJPTMgbfmv4A==}
    engines: {node: '>=10.13.0'}

  glob@10.4.5:
    resolution: {integrity: sha512-7Bv8RF0k6xjo7d4A/PxYLbUCfb6c+Vpd2/mB2yRDlew7Jb5hEXiCD9ibfO7wpk8i4sevK6DFny9h7EYbM3/sHg==}
    hasBin: true

  globals@14.0.0:
    resolution: {integrity: sha512-oahGvuMGQlPw/ivIYBjVSrWAfWLBeku5tpPE2fOPLi+WHffIWbuh2tCjhyQhTBPMf5E9jDEH4FOmTYgYwbKwtQ==}
    engines: {node: '>=18'}

  globals@15.15.0:
    resolution: {integrity: sha512-7ACyT3wmyp3I61S4fG682L0VA2RGD9otkqGJIwNUMF1SWUombIIk+af1unuDYgMm082aHYwD+mzJvv9Iu8dsgg==}
    engines: {node: '>=18'}

  globals@16.2.0:
    resolution: {integrity: sha512-O+7l9tPdHCU320IigZZPj5zmRCFG9xHmx9cU8FqU2Rp+JN714seHV+2S9+JslCpY4gJwU2vOGox0wzgae/MCEg==}
    engines: {node: '>=18'}

  globby@11.1.0:
    resolution: {integrity: sha512-jhIXaOzy1sb8IyocaruWSn1TjmnBVs8Ayhcy83rmxNJ8q2uWKCAj3CnJY+KpGSXCueAPc0i05kVvVKtP1t9S3g==}
    engines: {node: '>=10'}

  graceful-fs@4.2.11:
    resolution: {integrity: sha512-RbJ5/jmFcNNCcDV5o9eTnBLJ/HszWV0P73bc+Ff4nS/rJj+YaS6IGyiOL0VoBYX+l1Wrl3k63h/KrH+nhJ0XvQ==}

  graphemer@1.4.0:
    resolution: {integrity: sha512-EtKwoO6kxCL9WO5xipiHTZlSzBm7WLT627TqC/uVRd0HKmq8NXyebnNYxDoBi7wt8eTWrUrKXCOVaFq9x1kgag==}

  has-flag@4.0.0:
    resolution: {integrity: sha512-EykJT/Q1KjTWctppgIAgfSO0tKVuZUjhgMr17kqTumMl6Afv3EISleU7qZUzoXDFTAHTDC4NOoG/ZxU3EvlMPQ==}
    engines: {node: '>=8'}

  hasown@2.0.2:
    resolution: {integrity: sha512-0hJU9SCPvmMzIBdZFqNPXWa6dqh7WdH0cII9y+CyS8rG3nL48Bclra9HmKhVVUHyPWNH5Y7xDwAB7bfgSjkUMQ==}
    engines: {node: '>= 0.4'}

  html-escaper@2.0.2:
    resolution: {integrity: sha512-H2iMtd0I4Mt5eYiapRdIDjp+XzelXQ0tFE4JS7YFwFevXXMmOp9myNrUvCg0D6ws8iqkRPBfKHgbwig1SmlLfg==}

  human-id@4.1.1:
    resolution: {integrity: sha512-3gKm/gCSUipeLsRYZbbdA1BD83lBoWUkZ7G9VFrhWPAU76KwYo5KR8V28bpoPm/ygy0x5/GCbpRQdY7VLYCoIg==}
    hasBin: true

  husky@9.1.7:
    resolution: {integrity: sha512-5gs5ytaNjBrh5Ow3zrvdUUY+0VxIuWVL4i9irt6friV+BqdCfmV11CQTWMiBYWHbXhco+J1kHfTOUkePhCDvMA==}
    engines: {node: '>=18'}
    hasBin: true

  iconv-lite@0.4.24:
    resolution: {integrity: sha512-v3MXnZAcvnywkTUEZomIActle7RXXeedOR31wwl7VlyoXO4Qi9arvSenNQWne1TcRwhCL1HwLI21bEqdpj8/rA==}
    engines: {node: '>=0.10.0'}

  ignore@5.3.2:
    resolution: {integrity: sha512-hsBTNUqQTDwkWtcdYI2i06Y/nUBEsNEDJKjWdigLvegy8kDuJAS8uRlpkkcQpyEXL0Z/pjDy5HBmMjRCJ2gq+g==}
    engines: {node: '>= 4'}

  ignore@7.0.5:
    resolution: {integrity: sha512-Hs59xBNfUIunMFgWAbGX5cq6893IbWg4KnrjbYwX3tx0ztorVgTDA6B2sxf8ejHJ4wz8BqGUMYlnzNBer5NvGg==}
    engines: {node: '>= 4'}

  import-fresh@3.3.1:
    resolution: {integrity: sha512-TR3KfrTZTYLPB6jUjfx6MF9WcWrHL9su5TObK4ZkYgBdWKPOFoSoQIdEuTuR82pmtxH2spWG9h6etwfr1pLBqQ==}
    engines: {node: '>=6'}

  imurmurhash@0.1.4:
    resolution: {integrity: sha512-JmXMZ6wuvDmLiHEml9ykzqO6lwFbof0GG4IkcGaENdCRDDmMVnny7s5HsIgHCbaq0w2MyPhDqkhTUgS2LU2PHA==}
    engines: {node: '>=0.8.19'}

  indent-string@5.0.0:
    resolution: {integrity: sha512-m6FAo/spmsW2Ab2fU35JTYwtOKa2yAwXSwgjSv1TJzh4Mh7mC3lzAOVLBprb72XsTrgkEIsl7YrFNAiDiRhIGg==}
    engines: {node: '>=12'}

  is-builtin-module@5.0.0:
    resolution: {integrity: sha512-f4RqJKBUe5rQkJ2eJEJBXSticB3hGbN9j0yxxMQFqIW89Jp9WYFtzfTcRlstDKVUTRzSOTLKRfO9vIztenwtxA==}
    engines: {node: '>=18.20'}

  is-core-module@2.16.1:
    resolution: {integrity: sha512-UfoeMA6fIJ8wTYFEUjelnaGI67v6+N7qXJEvQuIGa99l4xsCruSYOVSQ0uPANn4dAzm8lkYPaKLrrijLq7x23w==}
    engines: {node: '>= 0.4'}

  is-extglob@2.1.1:
    resolution: {integrity: sha512-SbKbANkN603Vi4jEZv49LeVJMn4yGwsbzZworEoyEiutsN3nJYdbO36zfhGJ6QEDpOZIFkDtnq5JRxmvl3jsoQ==}
    engines: {node: '>=0.10.0'}

  is-fullwidth-code-point@3.0.0:
    resolution: {integrity: sha512-zymm5+u+sCsSWyD9qNaejV3DFvhCKclKdizYaJUuHA83RLjb7nSuGnddCHGv0hk+KY7BMAlsWeK4Ueg6EV6XQg==}
    engines: {node: '>=8'}

  is-fullwidth-code-point@4.0.0:
    resolution: {integrity: sha512-O4L094N2/dZ7xqVdrXhh9r1KODPJpFms8B5sGdJLPy664AgvXsreZUyCQQNItZRDlYug4xStLjNp/sz3HvBowQ==}
    engines: {node: '>=12'}

  is-fullwidth-code-point@5.0.0:
    resolution: {integrity: sha512-OVa3u9kkBbw7b8Xw5F9P+D/T9X+Z4+JruYVNapTjPYZYUznQ5YfWeFkOj606XYYW8yugTfC8Pj0hYqvi4ryAhA==}
    engines: {node: '>=18'}

  is-glob@4.0.3:
    resolution: {integrity: sha512-xelSayHH36ZgE7ZWhli7pW34hNbNl8Ojv5KVmkJD4hBdD3th8Tfk9vYasLM+mXWOZhFkgZfxhLSnrwRr4elSSg==}
    engines: {node: '>=0.10.0'}

  is-in-ci@1.0.0:
    resolution: {integrity: sha512-eUuAjybVTHMYWm/U+vBO1sY/JOCgoPCXRxzdju0K+K0BiGW0SChEL1MLC0PoCIR1OlPo5YAp8HuQoUlsWEICwg==}
    engines: {node: '>=18'}
    hasBin: true

  is-number@7.0.0:
    resolution: {integrity: sha512-41Cifkg6e8TylSpdtTpeLVMqvSBEVzTttHvERD741+pnZ8ANv0004MRL43QKPDlK9cGvNp6NZWZUBlbGXYxxng==}
    engines: {node: '>=0.12.0'}

  is-plain-obj@4.1.0:
    resolution: {integrity: sha512-+Pgi+vMuUNkJyExiMBt5IlFoMyKnr5zhJ4Uspz58WOhBF5QoIZkFyNHIbBAtHwzVAgk5RtndVNsDRN61/mmDqg==}
    engines: {node: '>=12'}

  is-subdir@1.2.0:
    resolution: {integrity: sha512-2AT6j+gXe/1ueqbW6fLZJiIw3F8iXGJtt0yDrZaBhAZEG1raiTxKWU+IPqMCzQAXOUCKdA4UDMgacKH25XG2Cw==}
    engines: {node: '>=4'}

  is-windows@1.0.2:
    resolution: {integrity: sha512-eXK1UInq2bPmjyX6e3VHIzMLobc4J94i4AWn+Hpq3OU5KkrRC96OAcR3PRJ/pGu6m8TRnBHP9dkXQVsT/COVIA==}
    engines: {node: '>=0.10.0'}

  isexe@2.0.0:
    resolution: {integrity: sha512-RHxMLp9lnKHGHRng9QFhRCMbYAcVpn69smSGcq3f36xjgVVWThj4qqLbTLlq7Ssj8B+fIQ1EuCEGI2lKsyQeIw==}

  istanbul-lib-coverage@3.2.2:
    resolution: {integrity: sha512-O8dpsF+r0WV/8MNRKfnmrtCWhuKjxrq2w+jpzBL5UZKTi2LeVWnWOmWRxFlesJONmc+wLAGvKQZEOanko0LFTg==}
    engines: {node: '>=8'}

  istanbul-lib-report@3.0.1:
    resolution: {integrity: sha512-GCfE1mtsHGOELCU8e/Z7YWzpmybrx/+dSTfLrvY8qRmaY6zXTKWn6WQIjaAFw069icm6GVMNkgu0NzI4iPZUNw==}
    engines: {node: '>=10'}

  istanbul-lib-source-maps@5.0.6:
    resolution: {integrity: sha512-yg2d+Em4KizZC5niWhQaIomgf5WlL4vOOjZ5xGCmF8SnPE/mDWWXgvRExdcpCgh9lLRRa1/fSYp2ymmbJ1pI+A==}
    engines: {node: '>=10'}

  istanbul-reports@3.1.7:
    resolution: {integrity: sha512-BewmUXImeuRk2YY0PVbxgKAysvhRPUQE0h5QRM++nVWyubKGV0l8qQ5op8+B2DOmwSe63Jivj0BjkPQVf8fP5g==}
    engines: {node: '>=8'}

  jackspeak@3.4.3:
    resolution: {integrity: sha512-OGlZQpz2yfahA/Rd1Y8Cd9SIEsqvXkLVoSw/cgwhnhFMDbsQFeZYoJJ7bIZBS9BcamUW96asq/npPWugM+RQBw==}

  jiti@2.1.2:
    resolution: {integrity: sha512-cYNjJus5X9J4jLzTaI8rYoIq1k6YySiA1lK4wxSnOrBRXkbVyreZfhoboJhsUmwgU82lpPjj1IoU7Ggrau8r3g==}
    hasBin: true

  jju@1.4.0:
    resolution: {integrity: sha512-8wb9Yw966OSxApiCt0K3yNJL8pnNeIv+OEq2YMidz4FKP6nonSRoOXc80iXY4JaN2FC11B9qsNmDsm+ZOfMROA==}

  joycon@3.1.1:
    resolution: {integrity: sha512-34wB/Y7MW7bzjKRjUKTa46I2Z7eV62Rkhva+KkopW7Qvv/OSWBqvkSY7vusOPrNuZcUG3tApvdVgNB8POj3SPw==}
    engines: {node: '>=10'}

  js-tokens@9.0.1:
    resolution: {integrity: sha512-mxa9E9ITFOt0ban3j6L5MpjwegGz6lBQmM1IJkWeBZGcMxto50+eWdjC/52xDbS2vy0k7vIMK0Fe2wfL9OQSpQ==}

  js-yaml@3.14.1:
    resolution: {integrity: sha512-okMH7OXXJ7YrN9Ok3/SXrnu4iX9yOk+25nqX4imS2npuvTYDmo/QEZoqwZkYaIDk3jVvBOTOIEgEhaLOynBS9g==}
    hasBin: true

  js-yaml@4.1.0:
    resolution: {integrity: sha512-wpxZs9NoxZaJESJGIZTyDEaYpl0FKSA+FB9aJiyemKhMwkxQg63h4T1KJgUGHpTqPDNRcmmYLugrRjJlBtWvRA==}
    hasBin: true

  jsdoc-type-pratt-parser@4.1.0:
    resolution: {integrity: sha512-Hicd6JK5Njt2QB6XYFS7ok9e37O8AYk3jTcppG4YVQnYjOemymvTcmc7OWsmq/Qqj5TdRFO5/x/tIPmBeRtGHg==}
    engines: {node: '>=12.0.0'}

  jsesc@3.0.2:
    resolution: {integrity: sha512-xKqzzWXDttJuOcawBt4KnKHHIf5oQ/Cxax+0PWFG+DFDgHNAdi+TXECADI+RYiFUMmx8792xsMbbgXj4CwnP4g==}
    engines: {node: '>=6'}
    hasBin: true

  jsesc@3.1.0:
    resolution: {integrity: sha512-/sM3dO2FOzXjKQhJuo0Q173wf2KOo8t4I8vHy6lF9poUp7bKT0/NHE8fPX23PwfhnykfqnC2xRxOnVw5XuGIaA==}
    engines: {node: '>=6'}
    hasBin: true

  json-buffer@3.0.1:
    resolution: {integrity: sha512-4bV5BfR2mqfQTJm+V5tPPdf+ZpuhiIvTuAB5g8kcrXOZpTT/QwwVRWBywX1ozr6lEuPdbHxwaJlm9G6mI2sfSQ==}

  json-schema-migrate-x@2.1.0:
    resolution: {integrity: sha512-idC5B/FLaEsMydSW+I302kEmg9RecqsdG12nAfmgp9SmrqDzmea9wTlE56rQlV3P3cWY6AAcA8/By4gyCQES/A==}
    engines: {node: '>=0.10.0'}

  json-schema-traverse@0.4.1:
    resolution: {integrity: sha512-xbbCH5dCYU5T8LcEhhuh7HJ88HXuW3qsI3Y0zOZFKfZEHcpWiHU/Jxzk629Brsab/mMiHQti9wMP+845RPe3Vg==}

  json-schema-traverse@1.0.0:
    resolution: {integrity: sha512-NM8/P9n3XjXhIZn1lLhkFaACTOURQXjWhV4BA/RnOv8xvgqtqpAX9IO4mRQxSx1Rlo4tqzeqb0sOlruaOy3dug==}

  json-stable-stringify-without-jsonify@1.0.1:
    resolution: {integrity: sha512-Bdboy+l7tA3OGW6FjyFHWkP5LuByj1Tk33Ljyq0axyzdk9//JSi2u3fP1QSmd1KNwq6VOKYGlAu87CisVir6Pw==}

  jsonc-eslint-parser@2.4.0:
    resolution: {integrity: sha512-WYDyuc/uFcGp6YtM2H0uKmUwieOuzeE/5YocFJLnLfclZ4inf3mRn8ZVy1s7Hxji7Jxm6Ss8gqpexD/GlKoGgg==}
    engines: {node: ^12.22.0 || ^14.17.0 || >=16.0.0}

  jsonfile@4.0.0:
    resolution: {integrity: sha512-m6F1R3z8jjlf2imQHS2Qez5sjKWQzbuuhuJ/FKYFRZvPE3PuHcSMVZzfsLhGVOkfd20obL5SWEBew5ShlquNxg==}

  keyv@4.5.4:
    resolution: {integrity: sha512-oxVHkHR/EJf2CNXnWxRLW6mg7JyCCUcG0DtEGmL2ctUo1PNTin1PUil+r/+4r5MpVgC/fn1kjsx7mjSujKqIpw==}

  levn@0.4.1:
    resolution: {integrity: sha512-+bT2uH4E5LGE7h/n3evcS/sQlJXCpIp6ym8OWJ5eV6+67Dsql/LaaT7qJBAt2rzfoa/5QBGBhxDix1dMt2kQKQ==}
    engines: {node: '>= 0.8.0'}

  lilconfig@3.1.3:
    resolution: {integrity: sha512-/vlFKAoH5Cgt3Ie+JLhRbwOsCQePABiU3tJ1egGvyQ+33R/vcwM2Zl2QR/LzjsBeItPt3oSVXapn+m4nQDvpzw==}
    engines: {node: '>=14'}

  lines-and-columns@1.2.4:
    resolution: {integrity: sha512-7ylylesZQ/PV29jhEDl3Ufjo6ZX7gCqJr5F7PKrqc93v7fzSymt1BpwEU8nAUXs8qzzvqhbjhK5QZg6Mt/HkBg==}

  lint-staged@16.1.2:
    resolution: {integrity: sha512-sQKw2Si2g9KUZNY3XNvRuDq4UJqpHwF0/FQzZR2M7I5MvtpWvibikCjUVJzZdGE0ByurEl3KQNvsGetd1ty1/Q==}
    engines: {node: '>=20.17'}
    hasBin: true

  listr2@8.3.3:
    resolution: {integrity: sha512-LWzX2KsqcB1wqQ4AHgYb4RsDXauQiqhjLk+6hjbaeHG4zpjjVAB6wC/gz6X0l+Du1cN3pUB5ZlrvTbhGSNnUQQ==}
    engines: {node: '>=18.0.0'}

  load-tsconfig@0.2.5:
    resolution: {integrity: sha512-IXO6OCs9yg8tMKzfPZ1YmheJbZCiEsnBdcB03l0OcfK9prKnJb96siuHCr5Fl37/yo9DnKU+TLpxzTUspw9shg==}
    engines: {node: ^12.20.0 || ^14.13.1 || >=16.0.0}

  local-pkg@1.1.1:
    resolution: {integrity: sha512-WunYko2W1NcdfAFpuLUoucsgULmgDBRkdxHxWQ7mK0cQqwPiy8E1enjuRBrhLtZkB5iScJ1XIPdhVEFK8aOLSg==}
    engines: {node: '>=14'}

  locate-path@5.0.0:
    resolution: {integrity: sha512-t7hw9pI+WvuwNJXwk5zVHpyhIqzg2qTlklJOf0mVxGSbe3Fp2VieZcduNYjaLDoy6p9uGpQEGWG87WpMKlNq8g==}
    engines: {node: '>=8'}

  locate-path@6.0.0:
    resolution: {integrity: sha512-iPZK6eYjbxRu3uB4/WZ3EsEIMJFMqAoopl3R+zuq0UjcAm/MO6KCweDgPfP3elTztoKP3KtnVHxTn2NHBSDVUw==}
    engines: {node: '>=10'}

  lodash.merge@4.6.2:
    resolution: {integrity: sha512-0KpjqXRVvrYyCsX1swR/XTK0va6VQkQM6MNo7PqW77ByjAhoARA8EfrP1N4+KlKj8YS0ZUCtRT/YUuhyYDujIQ==}

  lodash.sortby@4.7.0:
    resolution: {integrity: sha512-HDWXG8isMntAyRF5vZ7xKuEvOhT4AhlRt/3czTSjvGUxjYCBVRQY48ViDHyfYz9VIoBkW4TMGQNapx+l3RUwdA==}

  lodash.startcase@4.4.0:
    resolution: {integrity: sha512-+WKqsK294HMSc2jEbNgpHpd0JfIBhp7rEV4aqXWqFr6AlXov+SlcgB1Fv01y2kGe3Gc8nMW7VA0SrGuSkRfIEg==}

  lodash@4.17.21:
    resolution: {integrity: sha512-v2kDEe57lecTulaDIuNTPy3Ry4gLGJ6Z1O3vE1krgXZNrsQ+LFTGHVxVjcXPs17LhbZVGedAJv8XZ1tvj5FvSg==}

  log-update@6.1.0:
    resolution: {integrity: sha512-9ie8ItPR6tjY5uYJh8K/Zrv/RMZ5VOlOWvtZdEHYSTFKZfIBPQa9tOAEeAWhd+AnIneLJ22w5fjOYtoutpWq5w==}
    engines: {node: '>=18'}

  longest-streak@3.1.0:
    resolution: {integrity: sha512-9Ri+o0JYgehTaVBBDoMqIl8GXtbWg711O3srftcHhZ0dqnETqLaoIK0x17fUw9rFSlK/0NlsKe0Ahhyl5pXE2g==}

  loupe@3.1.3:
    resolution: {integrity: sha512-kkIp7XSkP78ZxJEsSxW3712C6teJVoeHHwgo9zJ380de7IYyJ2ISlxojcH2pC5OFLewESmnRi/+XCDIEEVyoug==}

  lru-cache@10.4.3:
    resolution: {integrity: sha512-JNAzZcXrCt42VGLuYz0zfAzDfAvJWW6AfYlDBQyDV5DClI2m5sAmK+OIO7s59XfsRsWHp02jAJrRadPRGTt6SQ==}

  magic-string@0.30.17:
    resolution: {integrity: sha512-sNPKHvyjVf7gyjwS4xGTaW/mCnF8wnjtifKBEhxfZ7E/S8tQ0rssrwGNn6q8JH/ohItJfSQp9mBtQYuTlH5QnA==}

  magicast@0.3.5:
    resolution: {integrity: sha512-L0WhttDl+2BOsybvEOLK7fW3UA0OQ0IQ2d6Zl2x/a6vVRs3bAY0ECOSHHeL5jD+SbOpOCUEi0y1DgHEn9Qn1AQ==}

  make-dir@4.0.0:
    resolution: {integrity: sha512-hXdUTZYIVOt1Ex//jAQi+wTZZpUpwBj/0QsOzqegb3rGMMeJiSEu5xLHnYfBrRV4RH2+OCSOO95Is/7x1WJ4bw==}
    engines: {node: '>=10'}

  markdown-table@3.0.4:
    resolution: {integrity: sha512-wiYz4+JrLyb/DqW2hkFJxP7Vd7JuTDm77fvbM8VfEQdmSMqcImWeeRbHwZjBjIFki/VaMK2BhFi7oUUZeM5bqw==}

  mdast-util-find-and-replace@3.0.2:
    resolution: {integrity: sha512-Tmd1Vg/m3Xz43afeNxDIhWRtFZgM2VLyaf4vSTYwudTyeuTneoL3qtWMA5jeLyz/O1vDJmmV4QuScFCA2tBPwg==}

  mdast-util-from-markdown@2.0.2:
    resolution: {integrity: sha512-uZhTV/8NBuw0WHkPTrCqDOl0zVe1BIng5ZtHoDk49ME1qqcjYmmLmOf0gELgcRMxN4w2iuIeVso5/6QymSrgmA==}

  mdast-util-frontmatter@2.0.1:
    resolution: {integrity: sha512-LRqI9+wdgC25P0URIJY9vwocIzCcksduHQ9OF2joxQoyTNVduwLAFUzjoopuRJbJAReaKrNQKAZKL3uCMugWJA==}

  mdast-util-gfm-autolink-literal@2.0.1:
    resolution: {integrity: sha512-5HVP2MKaP6L+G6YaxPNjuL0BPrq9orG3TsrZ9YXbA3vDw/ACI4MEsnoDpn6ZNm7GnZgtAcONJyPhOP8tNJQavQ==}

  mdast-util-gfm-footnote@2.1.0:
    resolution: {integrity: sha512-sqpDWlsHn7Ac9GNZQMeUzPQSMzR6Wv0WKRNvQRg0KqHh02fpTz69Qc1QSseNX29bhz1ROIyNyxExfawVKTm1GQ==}

  mdast-util-gfm-strikethrough@2.0.0:
    resolution: {integrity: sha512-mKKb915TF+OC5ptj5bJ7WFRPdYtuHv0yTRxK2tJvi+BDqbkiG7h7u/9SI89nRAYcmap2xHQL9D+QG/6wSrTtXg==}

  mdast-util-gfm-table@2.0.0:
    resolution: {integrity: sha512-78UEvebzz/rJIxLvE7ZtDd/vIQ0RHv+3Mh5DR96p7cS7HsBhYIICDBCu8csTNWNO6tBWfqXPWekRuj2FNOGOZg==}

  mdast-util-gfm-task-list-item@2.0.0:
    resolution: {integrity: sha512-IrtvNvjxC1o06taBAVJznEnkiHxLFTzgonUdy8hzFVeDun0uTjxxrRGVaNFqkU1wJR3RBPEfsxmU6jDWPofrTQ==}

  mdast-util-gfm@3.1.0:
    resolution: {integrity: sha512-0ulfdQOM3ysHhCJ1p06l0b0VKlhU0wuQs3thxZQagjcjPrlFRqY215uZGHHJan9GEAXd9MbfPjFJz+qMkVR6zQ==}

  mdast-util-phrasing@4.1.0:
    resolution: {integrity: sha512-TqICwyvJJpBwvGAMZjj4J2n0X8QWp21b9l0o7eXyVJ25YNWYbJDVIyD1bZXE6WtV6RmKJVYmQAKWa0zWOABz2w==}

  mdast-util-to-markdown@2.1.2:
    resolution: {integrity: sha512-xj68wMTvGXVOKonmog6LwyJKrYXZPvlwabaryTjLh9LuvovB/KAH+kvi8Gjj+7rJjsFi23nkUxRQv1KqSroMqA==}

  mdast-util-to-string@4.0.0:
    resolution: {integrity: sha512-0H44vDimn51F0YwvxSJSm0eCDOJTRlmN0R1yBh4HLj9wiV1Dn0QoXGbvFAWj2hSItVTlCmBF1hqKlIyUBVFLPg==}

  merge2@1.4.1:
    resolution: {integrity: sha512-8q7VEgMJW4J8tcfVPy8g09NcQwZdbwFEqhe/WZkoIzjn/3TGDwtOCYtXGxA3O8tPzpczCCDgv+P2P5y00ZJOOg==}
    engines: {node: '>= 8'}

  micromark-core-commonmark@2.0.3:
    resolution: {integrity: sha512-RDBrHEMSxVFLg6xvnXmb1Ayr2WzLAWjeSATAoxwKYJV94TeNavgoIdA0a9ytzDSVzBy2YKFK+emCPOEibLeCrg==}

  micromark-extension-frontmatter@2.0.0:
    resolution: {integrity: sha512-C4AkuM3dA58cgZha7zVnuVxBhDsbttIMiytjgsM2XbHAB2faRVaHRle40558FBN+DJcrLNCoqG5mlrpdU4cRtg==}

  micromark-extension-gfm-autolink-literal@2.1.0:
    resolution: {integrity: sha512-oOg7knzhicgQ3t4QCjCWgTmfNhvQbDDnJeVu9v81r7NltNCVmhPy1fJRX27pISafdjL+SVc4d3l48Gb6pbRypw==}

  micromark-extension-gfm-footnote@2.1.0:
    resolution: {integrity: sha512-/yPhxI1ntnDNsiHtzLKYnE3vf9JZ6cAisqVDauhp4CEHxlb4uoOTxOCJ+9s51bIB8U1N1FJ1RXOKTIlD5B/gqw==}

  micromark-extension-gfm-strikethrough@2.1.0:
    resolution: {integrity: sha512-ADVjpOOkjz1hhkZLlBiYA9cR2Anf8F4HqZUO6e5eDcPQd0Txw5fxLzzxnEkSkfnD0wziSGiv7sYhk/ktvbf1uw==}

  micromark-extension-gfm-table@2.1.1:
    resolution: {integrity: sha512-t2OU/dXXioARrC6yWfJ4hqB7rct14e8f7m0cbI5hUmDyyIlwv5vEtooptH8INkbLzOatzKuVbQmAYcbWoyz6Dg==}

  micromark-extension-gfm-tagfilter@2.0.0:
    resolution: {integrity: sha512-xHlTOmuCSotIA8TW1mDIM6X2O1SiX5P9IuDtqGonFhEK0qgRI4yeC6vMxEV2dgyr2TiD+2PQ10o+cOhdVAcwfg==}

  micromark-extension-gfm-task-list-item@2.1.0:
    resolution: {integrity: sha512-qIBZhqxqI6fjLDYFTBIa4eivDMnP+OZqsNwmQ3xNLE4Cxwc+zfQEfbs6tzAo2Hjq+bh6q5F+Z8/cksrLFYWQQw==}

  micromark-extension-gfm@3.0.0:
    resolution: {integrity: sha512-vsKArQsicm7t0z2GugkCKtZehqUm31oeGBV/KVSorWSy8ZlNAv7ytjFhvaryUiCUJYqs+NoE6AFhpQvBTM6Q4w==}

  micromark-factory-destination@2.0.1:
    resolution: {integrity: sha512-Xe6rDdJlkmbFRExpTOmRj9N3MaWmbAgdpSrBQvCFqhezUn4AHqJHbaEnfbVYYiexVSs//tqOdY/DxhjdCiJnIA==}

  micromark-factory-label@2.0.1:
    resolution: {integrity: sha512-VFMekyQExqIW7xIChcXn4ok29YE3rnuyveW3wZQWWqF4Nv9Wk5rgJ99KzPvHjkmPXF93FXIbBp6YdW3t71/7Vg==}

  micromark-factory-space@2.0.1:
    resolution: {integrity: sha512-zRkxjtBxxLd2Sc0d+fbnEunsTj46SWXgXciZmHq0kDYGnck/ZSGj9/wULTV95uoeYiK5hRXP2mJ98Uo4cq/LQg==}

  micromark-factory-title@2.0.1:
    resolution: {integrity: sha512-5bZ+3CjhAd9eChYTHsjy6TGxpOFSKgKKJPJxr293jTbfry2KDoWkhBb6TcPVB4NmzaPhMs1Frm9AZH7OD4Cjzw==}

  micromark-factory-whitespace@2.0.1:
    resolution: {integrity: sha512-Ob0nuZ3PKt/n0hORHyvoD9uZhr+Za8sFoP+OnMcnWK5lngSzALgQYKMr9RJVOWLqQYuyn6ulqGWSXdwf6F80lQ==}

  micromark-util-character@2.1.1:
    resolution: {integrity: sha512-wv8tdUTJ3thSFFFJKtpYKOYiGP2+v96Hvk4Tu8KpCAsTMs6yi+nVmGh1syvSCsaxz45J6Jbw+9DD6g97+NV67Q==}

  micromark-util-chunked@2.0.1:
    resolution: {integrity: sha512-QUNFEOPELfmvv+4xiNg2sRYeS/P84pTW0TCgP5zc9FpXetHY0ab7SxKyAQCNCc1eK0459uoLI1y5oO5Vc1dbhA==}

  micromark-util-classify-character@2.0.1:
    resolution: {integrity: sha512-K0kHzM6afW/MbeWYWLjoHQv1sgg2Q9EccHEDzSkxiP/EaagNzCm7T/WMKZ3rjMbvIpvBiZgwR3dKMygtA4mG1Q==}

  micromark-util-combine-extensions@2.0.1:
    resolution: {integrity: sha512-OnAnH8Ujmy59JcyZw8JSbK9cGpdVY44NKgSM7E9Eh7DiLS2E9RNQf0dONaGDzEG9yjEl5hcqeIsj4hfRkLH/Bg==}

  micromark-util-decode-numeric-character-reference@2.0.2:
    resolution: {integrity: sha512-ccUbYk6CwVdkmCQMyr64dXz42EfHGkPQlBj5p7YVGzq8I7CtjXZJrubAYezf7Rp+bjPseiROqe7G6foFd+lEuw==}

  micromark-util-decode-string@2.0.1:
    resolution: {integrity: sha512-nDV/77Fj6eH1ynwscYTOsbK7rR//Uj0bZXBwJZRfaLEJ1iGBR6kIfNmlNqaqJf649EP0F3NWNdeJi03elllNUQ==}

  micromark-util-encode@2.0.1:
    resolution: {integrity: sha512-c3cVx2y4KqUnwopcO9b/SCdo2O67LwJJ/UyqGfbigahfegL9myoEFoDYZgkT7f36T0bLrM9hZTAaAyH+PCAXjw==}

  micromark-util-html-tag-name@2.0.1:
    resolution: {integrity: sha512-2cNEiYDhCWKI+Gs9T0Tiysk136SnR13hhO8yW6BGNyhOC4qYFnwF1nKfD3HFAIXA5c45RrIG1ub11GiXeYd1xA==}

  micromark-util-normalize-identifier@2.0.1:
    resolution: {integrity: sha512-sxPqmo70LyARJs0w2UclACPUUEqltCkJ6PhKdMIDuJ3gSf/Q+/GIe3WKl0Ijb/GyH9lOpUkRAO2wp0GVkLvS9Q==}

  micromark-util-resolve-all@2.0.1:
    resolution: {integrity: sha512-VdQyxFWFT2/FGJgwQnJYbe1jjQoNTS4RjglmSjTUlpUMa95Htx9NHeYW4rGDJzbjvCsl9eLjMQwGeElsqmzcHg==}

  micromark-util-sanitize-uri@2.0.1:
    resolution: {integrity: sha512-9N9IomZ/YuGGZZmQec1MbgxtlgougxTodVwDzzEouPKo3qFWvymFHWcnDi2vzV1ff6kas9ucW+o3yzJK9YB1AQ==}

  micromark-util-subtokenize@2.1.0:
    resolution: {integrity: sha512-XQLu552iSctvnEcgXw6+Sx75GflAPNED1qx7eBJ+wydBb2KCbRZe+NwvIEEMM83uml1+2WSXpBAcp9IUCgCYWA==}

  micromark-util-symbol@2.0.1:
    resolution: {integrity: sha512-vs5t8Apaud9N28kgCrRUdEed4UJ+wWNvicHLPxCa9ENlYuAY31M0ETy5y1vA33YoNPDFTghEbnh6efaE8h4x0Q==}

  micromark-util-types@2.0.2:
    resolution: {integrity: sha512-Yw0ECSpJoViF1qTU4DC6NwtC4aWGt1EkzaQB8KPPyCRR8z9TWeV0HbEFGTO+ZY1wB22zmxnJqhPyTpOVCpeHTA==}

  micromark@4.0.2:
    resolution: {integrity: sha512-zpe98Q6kvavpCr1NPVSCMebCKfD7CA2NqZ+rykeNhONIJBpc1tFKt9hucLGwha3jNTNI8lHpctWJWoimVF4PfA==}

  micromatch@4.0.8:
    resolution: {integrity: sha512-PXwfBhYu0hBCPw8Dn0E+WDYb7af3dSLVWKi3HGv84IdF4TyFoC0ysxFd0Goxw7nSv4T/PzEJQxsYsEiFCKo2BA==}
    engines: {node: '>=8.6'}

  mimic-function@5.0.1:
    resolution: {integrity: sha512-VP79XUPxV2CigYP3jWwAUFSku2aKqBH7uTAapFWCBqutsbmDo96KY5o8uh6U+/YSIn5OxJnXp73beVkpqMIGhA==}
    engines: {node: '>=18'}

  min-indent@1.0.1:
    resolution: {integrity: sha512-I9jwMn07Sy/IwOj3zVkVik2JTvgpaykDZEigL6Rx6N9LbMywwUSMtxET+7lVoDLLd3O3IXwJwvuuns8UB/HeAg==}
    engines: {node: '>=4'}

  minimatch@10.0.1:
    resolution: {integrity: sha512-ethXTt3SGGR+95gudmqJ1eNhRO7eGEGIgYA9vnPatK4/etz2MEVDno5GMCibdMTuBMyElzIlgxMna3K94XDIDQ==}
    engines: {node: 20 || >=22}

  minimatch@3.1.2:
    resolution: {integrity: sha512-J7p63hRiAjw1NDEww1W7i37+ByIrOWO5XQQAzZ3VOcL0PNybwpfmV/N05zFAzwQ9USyEcX6t3UO+K5aqBQOIHw==}

  minimatch@9.0.5:
    resolution: {integrity: sha512-G6T0ZX48xgozx7587koeX9Ys2NYy6Gmv//P89sEte9V9whIapMNF4idKxnW2QtCcLiTWlb/wfCabAtAFWhhBow==}
    engines: {node: '>=16 || 14 >=14.17'}

  minipass@7.1.2:
    resolution: {integrity: sha512-qOOzS1cBTWYF4BH8fVePDBOO9iptMnGUEZwNc/cMWnTV2nVLZ7VoNWEPHkYczZA0pdoA7dl6e7FL659nX9S2aw==}
    engines: {node: '>=16 || 14 >=14.17'}

  mlly@1.7.4:
    resolution: {integrity: sha512-qmdSIPC4bDJXgZTCR7XosJiNKySV7O215tsPtDN9iEO/7q/76b/ijtgRu/+epFXSJhijtTCCGp3DWS549P3xKw==}

  mri@1.2.0:
    resolution: {integrity: sha512-tzzskb3bG8LvYGFF/mDTpq3jpI6Q9wc3LEmBaghu+DdCssd1FakN7Bc0hVNmEyGq1bq3RgfkCb3cmQLpNPOroA==}
    engines: {node: '>=4'}

  ms@2.1.3:
    resolution: {integrity: sha512-6FlzubTLZG3J2a/NVCAleEhjzq5oxgHyaCU9yYXvcLsvoVaHJq/s5xXI6/XXP6tz7R9xAOtHnSO/tXtF3WRTlA==}

  mz@2.7.0:
    resolution: {integrity: sha512-z81GNO7nnYMEhrGh9LeymoE4+Yr0Wn5McHIZMK5cfQCl+NDX08sCZgUc9/6MHni9IWuFLm1Z3HTCXu2z9fN62Q==}

  nano-spawn@1.0.2:
    resolution: {integrity: sha512-21t+ozMQDAL/UGgQVBbZ/xXvNO10++ZPuTmKRO8k9V3AClVRht49ahtDjfY8l1q6nSHOrE5ASfthzH3ol6R/hg==}
    engines: {node: '>=20.17'}

  nanoid@3.3.11:
    resolution: {integrity: sha512-N8SpfPUnUp1bK+PMYW8qSWdl9U+wwNWI4QKxOYDy9JAro3WMX7p2OeVRF9v+347pnakNevPmiHhNmZ2HbFA76w==}
    engines: {node: ^10 || ^12 || ^13.7 || ^14 || >=15.0.1}
    hasBin: true

  napi-postinstall@0.2.4:
    resolution: {integrity: sha512-ZEzHJwBhZ8qQSbknHqYcdtQVr8zUgGyM/q6h6qAyhtyVMNrSgDhrC4disf03dYW0e+czXyLnZINnCTEkWy0eJg==}
    engines: {node: ^12.20.0 || ^14.18.0 || >=16.0.0}
    hasBin: true

  natural-compare@1.4.0:
    resolution: {integrity: sha512-OWND8ei3VtNC9h7V60qff3SVobHr996CTwgxubgyQYEpg290h9J0buyECNNJexkFm5sOajh5G116RYA1c8ZMSw==}

  natural-orderby@5.0.0:
    resolution: {integrity: sha512-kKHJhxwpR/Okycz4HhQKKlhWe4ASEfPgkSWNmKFHd7+ezuQlxkA5cM3+XkBPvm1gmHen3w53qsYAv+8GwRrBlg==}
    engines: {node: '>=18'}

  node-fetch@2.7.0:
    resolution: {integrity: sha512-c4FRfUm/dbcWZ7U+1Wq0AwCyFL+3nt2bEw05wfxSz+DWpWsitgmSgYmy2dQdWyKC1694ELPqMs/YzUSNozLt8A==}
    engines: {node: 4.x || >=6.0.0}
    peerDependencies:
      encoding: ^0.1.0
    peerDependenciesMeta:
      encoding:
        optional: true

  node-releases@2.0.19:
    resolution: {integrity: sha512-xxOWJsBKtzAq7DY0J+DTzuz58K8e7sJbdgwkbMWQe8UYB6ekmsQ45q0M/tJDsGaZmbC+l7n57UV8Hl5tHxO9uw==}

  object-assign@4.1.1:
    resolution: {integrity: sha512-rJgTQnkUnH1sFw8yT6VSU3zD3sWmu6sZhIseY8VX+GRu3P6F7Fu+JNDoXfklElbLJSnc3FUQHVe4cU5hj+BcUg==}
    engines: {node: '>=0.10.0'}

  onetime@7.0.0:
    resolution: {integrity: sha512-VXJjc87FScF88uafS3JllDgvAm+c/Slfz06lorj2uAY34rlUu0Nt+v8wreiImcrgAjjIHp1rXpTDlLOGw29WwQ==}
    engines: {node: '>=18'}

  optionator@0.9.4:
    resolution: {integrity: sha512-6IpQ7mKUxRcZNLIObR0hz7lxsapSSIYNZJwXPGeF0mTVqGKFIXj1DQcMoT22S3ROcLyY/rz0PWaWZ9ayWmad9g==}
    engines: {node: '>= 0.8.0'}

  os-tmpdir@1.0.2:
    resolution: {integrity: sha512-D2FR03Vir7FIu45XBY20mTb+/ZSWB00sjU9jdQXt83gDrI4Ztz5Fs7/yy74g2N5SVQY4xY1qDr4rNddwYRVX0g==}
    engines: {node: '>=0.10.0'}

  outdent@0.5.0:
    resolution: {integrity: sha512-/jHxFIzoMXdqPzTaCpFzAAWhpkSjZPF4Vsn6jAfNpmbH/ymsmd7Qc6VE9BGn0L6YMj6uwpQLxCECpus4ukKS9Q==}

  p-filter@2.1.0:
    resolution: {integrity: sha512-ZBxxZ5sL2HghephhpGAQdoskxplTwr7ICaehZwLIlfL6acuVgZPm8yBNuRAFBGEqtD/hmUeq9eqLg2ys9Xr/yw==}
    engines: {node: '>=8'}

  p-limit@2.3.0:
    resolution: {integrity: sha512-//88mFWSJx8lxCzwdAABTJL2MyWB12+eIY7MDL2SqLmAkeKU9qxRvWuSyTjm3FUmpBEMuFfckAIqEaVGUDxb6w==}
    engines: {node: '>=6'}

  p-limit@3.1.0:
    resolution: {integrity: sha512-TYOanM3wGwNGsZN2cVTYPArw454xnXj5qmWF1bEoAc4+cU/ol7GVh7odevjp1FNHduHc3KZMcFduxU5Xc6uJRQ==}
    engines: {node: '>=10'}

  p-locate@4.1.0:
    resolution: {integrity: sha512-R79ZZ/0wAxKGu3oYMlz8jy/kbhsNrS7SKZ7PxEHBgJ5+F2mtFW2fK2cOtBh1cHYkQsbzFV7I+EoRKe6Yt0oK7A==}
    engines: {node: '>=8'}

  p-locate@5.0.0:
    resolution: {integrity: sha512-LaNjtRWUBY++zB5nE/NwcaoMylSPk+S+ZHNB1TzdbMJMny6dynpAGt7X/tl/QYq3TIeE6nxHppbo2LGymrG5Pw==}
    engines: {node: '>=10'}

  p-map@2.1.0:
    resolution: {integrity: sha512-y3b8Kpd8OAN444hxfBbFfj1FY/RjtTd8tzYwhUqNYXx0fXx2iX4maP4Qr6qhIKbQXI02wTLAda4fYUbDagTUFw==}
    engines: {node: '>=6'}

  p-try@2.2.0:
    resolution: {integrity: sha512-R4nPAVTAU0B9D35/Gk3uJf/7XYbQcyohSKdvAxIRSNghFl4e71hVoGnBNQz9cWaXxO2I10KTC+3jMdvvoKw6dQ==}
    engines: {node: '>=6'}

  package-directory@8.1.0:
    resolution: {integrity: sha512-qHKRW0pw3lYdZMQVkjDBqh8HlamH/LCww2PH7OWEp4Qrt3SFeYMNpnJrQzlSnGrDD5zGR51XqBh7FnNCdVNEHA==}
    engines: {node: '>=18'}

  package-json-from-dist@1.0.1:
    resolution: {integrity: sha512-UEZIS3/by4OC8vL3P2dTXRETpebLI2NiI5vIrjaD/5UtrkFX/tNbwjTSRAGC/+7CAo2pIcBaRgWmcBBHcsaCIw==}

  package-manager-detector@0.2.11:
    resolution: {integrity: sha512-BEnLolu+yuz22S56CU1SUKq3XC3PkwD5wv4ikR4MfGvnRVcmzXR9DwSlW2fEamyTPyXHomBJRzgapeuBvRNzJQ==}

  package-manager-detector@1.3.0:
    resolution: {integrity: sha512-ZsEbbZORsyHuO00lY1kV3/t72yp6Ysay6Pd17ZAlNGuGwmWDLCJxFpRs0IzfXfj1o4icJOkUEioexFHzyPurSQ==}

  parent-module@1.0.1:
    resolution: {integrity: sha512-GQ2EWRpQV8/o+Aw8YqtfZZPfNRWZYkbidE9k5rpl/hC3vtHHBfGm2Ifi6qWV+coDGkrUKZAxE3Lot5kcsRlh+g==}
    engines: {node: '>=6'}

  parse-imports-exports@0.2.4:
    resolution: {integrity: sha512-4s6vd6dx1AotCx/RCI2m7t7GCh5bDRUtGNvRfHSP2wbBQdMi67pPe7mtzmgwcaQ8VKK/6IB7Glfyu3qdZJPybQ==}

  parse-statements@1.0.11:
    resolution: {integrity: sha512-HlsyYdMBnbPQ9Jr/VgJ1YF4scnldvJpJxCVx6KgqPL4dxppsWrJHCIIxQXMJrqGnsRkNPATbeMJ8Yxu7JMsYcA==}

  path-exists@4.0.0:
    resolution: {integrity: sha512-ak9Qy5Q7jYb2Wwcey5Fpvg2KoAc/ZIhLSLOSBmRmygPsGwkVVt0fZa0qrtMz+m6tJTAHfZQ8FnmB4MG4LWy7/w==}
    engines: {node: '>=8'}

  path-key@3.1.1:
    resolution: {integrity: sha512-ojmeN0qd+y0jszEtoY48r0Peq5dwMEkIlCOu6Q5f41lfkswXuKtYrhgoTpLnyIcHm24Uhqx+5Tqm2InSwLhE6Q==}
    engines: {node: '>=8'}

  path-parse@1.0.7:
    resolution: {integrity: sha512-LDJzPVEEEPR+y48z93A0Ed0yXb8pAByGWo/k5YYdYgpY2/2EsOsksJrq7lOHxryrVOn1ejG6oAp8ahvOIQD8sw==}

  path-scurry@1.11.1:
    resolution: {integrity: sha512-Xa4Nw17FS9ApQFJ9umLiJS4orGjm7ZzwUrwamcGQuHSzDyth9boKDaycYdDcZDuqYATXw4HFXgaqWTctW/v1HA==}
    engines: {node: '>=16 || 14 >=14.18'}

  path-type@4.0.0:
    resolution: {integrity: sha512-gDKb8aZMDeD/tZWs9P6+q0J9Mwkdl6xMV8TjnGP3qJVJ06bdMgkbBlLU8IdfOsIsFz2BW1rNVT3XuNEl8zPAvw==}
    engines: {node: '>=8'}

  pathe@2.0.3:
    resolution: {integrity: sha512-WUjGcAqP1gQacoQe+OBJsFA7Ld4DyXuUIjZ5cc75cLHvJ7dtNsTugphxIADwspS+AraAUePCKrSVtPLFj/F88w==}

  pathval@2.0.0:
    resolution: {integrity: sha512-vE7JKRyES09KiunauX7nd2Q9/L7lhok4smP9RZTDeD4MVs72Dp2qNFVz39Nz5a0FVEW0BJR6C0DYrq6unoziZA==}
    engines: {node: '>= 14.16'}

  picocolors@1.1.1:
    resolution: {integrity: sha512-xceH2snhtb5M9liqDsmEw56le376mTZkEX/jEb/RxNFyegNul7eNslCXP9FDj/Lcu0X8KEyMceP2ntpaHrDEVA==}

  picomatch@2.3.1:
    resolution: {integrity: sha512-JU3teHTNjmE2VCGFzuY8EXzCDVwEqB2a8fsIvwaStHhAWJEeVd1o1QD80CU6+ZdEXXSLbSsuLwJjkCBWqRQUVA==}
    engines: {node: '>=8.6'}

  picomatch@4.0.2:
    resolution: {integrity: sha512-M7BAV6Rlcy5u+m6oPhAPFgJTzAioX/6B0DxyvDlo9l8+T3nLKbrczg2WLUyzd45L8RqfUMyGPzekbMvX2Ldkwg==}
    engines: {node: '>=12'}

  pidtree@0.6.0:
    resolution: {integrity: sha512-eG2dWTVw5bzqGRztnHExczNxt5VGsE6OwTeCG3fdUf9KBsZzO3R5OIIIzWR+iZA0NtZ+RDVdaoE2dK1cn6jH4g==}
    engines: {node: '>=0.10'}
    hasBin: true

  pify@4.0.1:
    resolution: {integrity: sha512-uB80kBFb/tfd68bVleG9T5GGsGPjJrLAUpR5PZIrhBnIaRTQRjqdJSsIKkOP6OAIFbj7GOrcudc5pNjZ+geV2g==}
    engines: {node: '>=6'}

  pirates@4.0.7:
    resolution: {integrity: sha512-TfySrs/5nm8fQJDcBDuUng3VOUKsd7S+zqvbOTiGXHfxX4wK31ard+hoNuvkicM/2YFzlpDgABOevKSsB4G/FA==}
    engines: {node: '>= 6'}

  pkg-types@1.3.1:
    resolution: {integrity: sha512-/Jm5M4RvtBFVkKWRu2BLUTNP8/M2a+UwuAX+ae4770q1qVGtfjG+WTCupoZixokjmHiry8uI+dlY8KXYV5HVVQ==}

  pkg-types@2.1.0:
    resolution: {integrity: sha512-wmJwA+8ihJixSoHKxZJRBQG1oY8Yr9pGLzRmSsNms0iNWyHHAlZCa7mmKiFR10YPZuz/2k169JiS/inOjBCZ2A==}

  pluralize@8.0.0:
    resolution: {integrity: sha512-Nc3IT5yHzflTfbjgqWcCPpo7DaKy4FnpB0l/zCAW0Tc7jxAiuqSxHasntB3D7887LSrA93kDJ9IXovxJYxyLCA==}
    engines: {node: '>=4'}

  postcss-load-config@6.0.1:
    resolution: {integrity: sha512-oPtTM4oerL+UXmx+93ytZVN82RrlY/wPUV8IeDxFrzIjXOLF1pN+EmKPLbubvKHT2HC20xXsCAH2Z+CKV6Oz/g==}
    engines: {node: '>= 18'}
    peerDependencies:
      jiti: <2.2.0
      postcss: '>=8.0.9'
      tsx: ^4.8.1
      yaml: ^2.4.2
    peerDependenciesMeta:
      jiti:
        optional: true
      postcss:
        optional: true
      tsx:
        optional: true
      yaml:
        optional: true

  postcss@8.5.3:
    resolution: {integrity: sha512-dle9A3yYxlBSrt8Fu+IpjGT8SY8hN0mlaA6GY8t0P5PjIOZemULz/E2Bnm/2dcUOena75OTNkHI76uZBNUUq3A==}
    engines: {node: ^10 || ^12 || >=14}

  prelude-ls@1.2.1:
    resolution: {integrity: sha512-vkcDPrRZo1QZLbn5RLGPpg/WmIQ65qoWWhcGKf/b5eplkkarX0m9z8ppCat4mlOqUsWpyNuYgO3VRyrYHSzX5g==}
    engines: {node: '>= 0.8.0'}

  prettier-linter-helpers@1.0.0:
    resolution: {integrity: sha512-GbK2cP9nraSSUF9N2XwUwqfzlAFlMNYYl+ShE/V+H8a9uNl/oUqB1w2EL54Jh0OlyRSd8RfWYJ3coVS4TROP2w==}
    engines: {node: '>=6.0.0'}

  prettier@2.8.8:
    resolution: {integrity: sha512-tdN8qQGvNjw4CHbY+XXk0JgCXn9QiF21a55rBe5LJAU+kDyC4WQn4+awm2Xfk2lQMk5fKup9XgzTZtGkjBdP9Q==}
    engines: {node: '>=10.13.0'}
    hasBin: true

  prettier@3.5.3:
    resolution: {integrity: sha512-QQtaxnoDJeAkDvDKWCLiwIXkTgRhwYDEQCghU9Z6q03iyek/rxRh/2lC3HB7P8sWT2xC/y5JDctPLBIGzHKbhw==}
    engines: {node: '>=14'}
    hasBin: true

  punycode@2.3.1:
    resolution: {integrity: sha512-vYt7UD1U9Wg6138shLtLOvdAu+8DsC/ilFtEVHcH+wydcSpNE20AfSOduf6MkRFahL5FY7X1oU7nKVZFtfq8Fg==}
    engines: {node: '>=6'}

  quansync@0.2.10:
    resolution: {integrity: sha512-t41VRkMYbkHyCYmOvx/6URnN80H7k4X0lLdBMGsz+maAwrJQYB1djpV6vHrQIBE0WBSGqhtEHrK9U3DWWH8v7A==}

  queue-microtask@1.2.3:
    resolution: {integrity: sha512-NuaNSa6flKT5JaSYQzJok04JzTL1CA6aGhv5rfLW3PgqA+M2ChpZQnAC8h8i4ZFkBS8X5RqkDBHA7r4hej3K9A==}

  read-yaml-file@1.1.0:
    resolution: {integrity: sha512-VIMnQi/Z4HT2Fxuwg5KrY174U1VdUIASQVWXXyqtNRtxSr9IYkn1rsI6Tb6HsrHCmB7gVpNwX6JxPTHcH6IoTA==}
    engines: {node: '>=6'}

  readdirp@4.1.2:
    resolution: {integrity: sha512-GDhwkLfywWL2s6vEjyhri+eXmfH6j1L7JE27WhqLeYzoh/A3DBaYGEj2H/HFZCn/kMfim73FXxEJTw06WtxQwg==}
    engines: {node: '>= 14.18.0'}

  refa@0.12.1:
    resolution: {integrity: sha512-J8rn6v4DBb2nnFqkqwy6/NnTYMcgLA+sLr0iIO41qpv0n+ngb7ksag2tMRl0inb1bbO/esUwzW1vbJi7K0sI0g==}
    engines: {node: ^12.0.0 || ^14.0.0 || >=16.0.0}

  regexp-ast-analysis@0.7.1:
    resolution: {integrity: sha512-sZuz1dYW/ZsfG17WSAG7eS85r5a0dDsvg+7BiiYR5o6lKCAtUrEwdmRmaGF6rwVj3LcmAeYkOWKEPlbPzN3Y3A==}
    engines: {node: ^12.0.0 || ^14.0.0 || >=16.0.0}

  regexp-tree@0.1.27:
    resolution: {integrity: sha512-iETxpjK6YoRWJG5o6hXLwvjYAoW+FEZn9os0PD/b6AP6xQwsa/Y7lCVgIixBbUPMfhu+i2LtdeAqVTgGlQarfA==}
    hasBin: true

  regjsparser@0.12.0:
    resolution: {integrity: sha512-cnE+y8bz4NhMjISKbgeVJtqNbtf5QpjZP+Bslo+UqkIt9QPnX9q095eiRRASJG1/tz6dlNr6Z5NsBiWYokp6EQ==}
    hasBin: true

  remark-parse@11.0.0:
    resolution: {integrity: sha512-FCxlKLNGknS5ba/1lmpYijMUzX2esxW5xQqjWxw2eHFfS2MSdaHVINFmhjo+qN1WhZhNimq0dZATN9pH0IDrpA==}

  remark-stringify@11.0.0:
    resolution: {integrity: sha512-1OSmLd3awB/t8qdoEOMazZkNsfVTeY4fTsgzcQFdXNq8ToTN4ZGwrMnlda4K6smTFKD+GRV6O48i6Z4iKgPPpw==}

  remark@15.0.1:
    resolution: {integrity: sha512-Eht5w30ruCXgFmxVUSlNWQ9iiimq07URKeFS3hNc8cUWy1llX4KDWfyEDZRycMc+znsN9Ux5/tJ/BFdgdOwA3A==}

  require-from-string@2.0.2:
    resolution: {integrity: sha512-Xf0nWe6RseziFMu+Ap9biiUbmplq6S9/p+7w7YXP/JBHhrUDDUhwa+vANyubuqfZWTveU//DYVGsDG7RKL/vEw==}
    engines: {node: '>=0.10.0'}

  resolve-from@4.0.0:
    resolution: {integrity: sha512-pb/MYmXstAkysRFx8piNI1tGFNQIFA3vkE3Gq4EuA1dF6gHp/+vgZqsCGJapvy8N3Q+4o7FwvquPJcnZ7RYy4g==}
    engines: {node: '>=4'}

  resolve-from@5.0.0:
    resolution: {integrity: sha512-qYg9KP24dD5qka9J47d0aVky0N+b4fTU89LN9iDnjB5waksiC49rvMB0PrUJQGoTmH50XPiqOvAjDfaijGxYZw==}
    engines: {node: '>=8'}

  resolve-pkg-maps@1.0.0:
    resolution: {integrity: sha512-seS2Tj26TBVOC2NIc2rOe2y2ZO7efxITtLZcGSOnHHNOQ7CkiUBfw0Iw2ck6xkIhPwLhKNLS8BO+hEpngQlqzw==}

  resolve@1.22.10:
    resolution: {integrity: sha512-NPRy+/ncIMeDlTAsuqwKIiferiawhefFJtkNSW0qZJEqMEb+qBt/77B/jGeeek+F0uOeN05CDa6HXbbIgtVX4w==}
    engines: {node: '>= 0.4'}
    hasBin: true

  restore-cursor@5.1.0:
    resolution: {integrity: sha512-oMA2dcrw6u0YfxJQXm342bFKX/E4sG9rbTzO9ptUcR/e8A33cHuvStiYOwH7fszkZlZ1z/ta9AAoPk2F4qIOHA==}
    engines: {node: '>=18'}

  reusify@1.1.0:
    resolution: {integrity: sha512-g6QUff04oZpHs0eG5p83rFLhHeV00ug/Yf9nZM6fLeUrPguBTkTQOdpAWWspMh55TZfVQDPaN3NQJfbVRAxdIw==}
    engines: {iojs: '>=1.0.0', node: '>=0.10.0'}

  rfdc@1.4.1:
    resolution: {integrity: sha512-q1b3N5QkRUWUl7iyylaaj3kOpIT0N2i9MqIEQXP73GVsN9cw3fdx8X63cEmWhJGi2PPCF23Ijp7ktmd39rawIA==}

  rollup@4.41.1:
    resolution: {integrity: sha512-cPmwD3FnFv8rKMBc1MxWCwVQFxwf1JEmSX3iQXrRVVG15zerAIXRjMFVWnd5Q5QvgKF7Aj+5ykXFhUl+QGnyOw==}
    engines: {node: '>=18.0.0', npm: '>=8.0.0'}
    hasBin: true

  run-parallel@1.2.0:
    resolution: {integrity: sha512-5l4VyZR86LZ/lDxZTR6jqL8AFE2S0IFLMP26AbjsLVADxHdhB/c0GUsH+y39UfCi3dzz8OlQuPmnaJOMoDHQBA==}

  safe-buffer@5.2.1:
    resolution: {integrity: sha512-rp3So07KcdmmKbGvgaNxQSJr7bGVSVk5S9Eq1F+ppbRo70+YeaDxkw5Dd8NPN+GD6bjnYm2VuPuCXmpuYvmCXQ==}

  safer-buffer@2.1.2:
    resolution: {integrity: sha512-YZo3K82SD7Riyi0E1EQPojLz7kpepnSQI9IyPbHHg1XXXevb5dJI7tpyN2ADxGcQbHG7vcyRHk0cbwqcQriUtg==}

  scslre@0.3.0:
    resolution: {integrity: sha512-3A6sD0WYP7+QrjbfNA2FN3FsOaGGFoekCVgTyypy53gPxhbkCIjtO6YWgdrfM+n/8sI8JeXZOIxsHjMTNxQ4nQ==}
    engines: {node: ^14.0.0 || >=16.0.0}

  semver@7.7.2:
    resolution: {integrity: sha512-RF0Fw+rO5AMf9MAyaRXI4AV0Ulj5lMHqVxxdSgiVbixSCXoEmmX/jk0CuJw4+3SqroYO9VoUh+HcuJivvtJemA==}
    engines: {node: '>=10'}
    hasBin: true

  shebang-command@2.0.0:
    resolution: {integrity: sha512-kHxr2zZpYtdmrN1qDjrrX/Z1rR1kG8Dx+gkpK1G4eXmvXswmcE1hTWBWYUzlraYw1/yZp6YuDY77YtvbN0dmDA==}
    engines: {node: '>=8'}

  shebang-regex@3.0.0:
    resolution: {integrity: sha512-7++dFhtcx3353uBaq8DDR4NuxBetBzC7ZQOhmTQInHEd6bSrXdiEyzCvG07Z44UYdLShWUyXt5M/yhz8ekcb1A==}
    engines: {node: '>=8'}

  siginfo@2.0.0:
    resolution: {integrity: sha512-ybx0WO1/8bSBLEWXZvEd7gMW3Sn3JFlW3TvX1nREbDLRNQNaeNN8WK0meBwPdAaOI7TtRRRJn/Es1zhrrCHu7g==}

  signal-exit@4.1.0:
    resolution: {integrity: sha512-bzyZ1e88w9O1iNJbKnOlvYTrWPDl46O1bG0D3XInv+9tkPrxrN8jUUTiFlDkkmKWgn1M6CfIA13SuGqOa9Korw==}
    engines: {node: '>=14'}

  slash@3.0.0:
    resolution: {integrity: sha512-g9Q1haeby36OSStwb4ntCGGGaKsaVSjQ68fBxoQcutl5fS1vuY18H3wSt3jFyFtrkx+Kz0V1G85A4MyAdDMi2Q==}
    engines: {node: '>=8'}

  slice-ansi@5.0.0:
    resolution: {integrity: sha512-FC+lgizVPfie0kkhqUScwRu1O/lF6NOgJmlCgK+/LYxDCTk8sGelYaHDhFcDN+Sn3Cv+3VSa4Byeo+IMCzpMgQ==}
    engines: {node: '>=12'}

  slice-ansi@7.1.0:
    resolution: {integrity: sha512-bSiSngZ/jWeX93BqeIAbImyTbEihizcwNjFoRUIY/T1wWQsfsm2Vw1agPKylXvQTU7iASGdHhyqRlqQzfz+Htg==}
    engines: {node: '>=18'}

  sort-object-keys@1.1.3:
    resolution: {integrity: sha512-855pvK+VkU7PaKYPc+Jjnmt4EzejQHyhhF33q31qG8x7maDzkeFhAAThdCYay11CISO+qAMwjOBP+fPZe0IPyg==}

  sort-package-json@3.2.1:
    resolution: {integrity: sha512-rTfRdb20vuoAn7LDlEtCqOkYfl2X+Qze6cLbNOzcDpbmKEhJI30tTN44d5shbKJnXsvz24QQhlCm81Bag7EOKg==}
    hasBin: true

  source-map-js@1.2.1:
    resolution: {integrity: sha512-UXWMKhLOwVKb728IUtQPXxfYU+usdybtUrK/8uGE8CQMvrhOpwvzDBwj0QhSL7MQc7vIsISBG8VQ8+IDQxpfQA==}
    engines: {node: '>=0.10.0'}

  source-map@0.8.0-beta.0:
    resolution: {integrity: sha512-2ymg6oRBpebeZi9UUNsgQ89bhx01TcTkmNTGnNO88imTmbSgy4nfujrgVEFKWpMTEGA11EDkTt7mqObTPdigIA==}
    engines: {node: '>= 8'}

  spawndamnit@3.0.1:
    resolution: {integrity: sha512-MmnduQUuHCoFckZoWnXsTg7JaiLBJrKFj9UI2MbRPGaJeVpsLcVBu6P/IGZovziM/YBsellCmsprgNA+w0CzVg==}

  spdx-exceptions@2.5.0:
    resolution: {integrity: sha512-PiU42r+xO4UbUS1buo3LPJkjlO7430Xn5SVAhdpzzsPHsjbYVflnnFdATgabnLude+Cqu25p6N+g2lw/PFsa4w==}

  spdx-expression-parse@4.0.0:
    resolution: {integrity: sha512-Clya5JIij/7C6bRR22+tnGXbc4VKlibKSVj2iHvVeX5iMW7s1SIQlqu699JkODJJIhh/pUu8L0/VLh8xflD+LQ==}

  spdx-license-ids@3.0.21:
    resolution: {integrity: sha512-Bvg/8F5XephndSK3JffaRqdT+gyhfqIPwDHpX80tJrF8QQRYMo8sNMeaZ2Dp5+jhwKnUmIOyFFQfHRkjJm5nXg==}

  sprintf-js@1.0.3:
    resolution: {integrity: sha512-D9cPgkvLlV3t3IzL0D0YLvGA9Ahk4PcvVwUbN0dSGr1aP0Nrt4AEnTUbuGvquEC0mA64Gqt1fzirlRs5ibXx8g==}

  stable-hash-x@0.1.1:
    resolution: {integrity: sha512-l0x1D6vhnsNUGPFVDx45eif0y6eedVC8nm5uACTrVFJFtl2mLRW17aWtVyxFCpn5t94VUPkjU8vSLwIuwwqtJQ==}
    engines: {node: '>=12.0.0'}

  stackback@0.0.2:
    resolution: {integrity: sha512-1XMJE5fQo1jGH6Y/7ebnwPOBEkIEnT4QF32d5R1+VXdXveM0IBMJt8zfaxX1P3QhVwrYe+576+jkANtSS2mBbw==}

  std-env@3.9.0:
    resolution: {integrity: sha512-UGvjygr6F6tpH7o2qyqR6QYpwraIjKSdtzyBdyytFOHmPZY917kwdwLG0RbOjWOnKmnm3PeHjaoLLMie7kPLQw==}

  string-argv@0.3.2:
    resolution: {integrity: sha512-aqD2Q0144Z+/RqG52NeHEkZauTAUWJO8c6yTftGJKO3Tja5tUgIfmIl6kExvhtxSDP7fXB6DvzkfMpCd/F3G+Q==}
    engines: {node: '>=0.6.19'}

  string-width@4.2.3:
    resolution: {integrity: sha512-wKyQRQpjJ0sIp62ErSZdGsjMJWsap5oRNihHhu6G7JVO/9jIB6UyevL+tXuOqrng8j/cxKTWyWUwvSTriiZz/g==}
    engines: {node: '>=8'}

  string-width@5.1.2:
    resolution: {integrity: sha512-HnLOCR3vjcY8beoNLtcjZ5/nxn2afmME6lhrDrebokqMap+XbeW8n9TXpPDOqdGK5qcI3oT0GKTW6wC7EMiVqA==}
    engines: {node: '>=12'}

  string-width@7.2.0:
    resolution: {integrity: sha512-tsaTIkKW9b4N+AEj+SVA+WhJzV7/zMhcSu78mLKWSk7cXMOSHsBKFWUs0fWwq8QyK3MgJBQRX6Gbi4kYbdvGkQ==}
    engines: {node: '>=18'}

  strip-ansi@6.0.1:
    resolution: {integrity: sha512-Y38VPSHcqkFrCpFnQ9vuSXmquuv5oXOKpGeT6aGrr3o3Gc9AlVa6JBfUSOCnbxGGZF+/0ooI7KrPuUSztUdU5A==}
    engines: {node: '>=8'}

  strip-ansi@7.1.0:
    resolution: {integrity: sha512-iq6eVVI64nQQTRYq2KtEg2d2uU7LElhTJwsH4YzIHZshxlgZms/wIc4VoDQTlG/IvVIrBKG06CrZnp0qv7hkcQ==}
    engines: {node: '>=12'}

  strip-bom@3.0.0:
    resolution: {integrity: sha512-vavAMRXOgBVNF6nyEEmL3DBK19iRpDcoIwW+swQ+CbGiu7lju6t+JklA1MHweoWtadgt4ISVUsXLyDq34ddcwA==}
    engines: {node: '>=4'}

  strip-indent@4.0.0:
    resolution: {integrity: sha512-mnVSV2l+Zv6BLpSD/8V87CW/y9EmmbYzGCIavsnsI6/nwn26DwffM/yztm30Z/I2DY9wdS3vXVCMnHDgZaVNoA==}
    engines: {node: '>=12'}

  strip-json-comments@3.1.1:
    resolution: {integrity: sha512-6fPc+R4ihwqP6N/aIv2f1gMH8lOVtWQHoqC4yK6oSDVVocumAsfCqjkXnqiYMhmMwS/mEHLp7Vehlt3ql6lEig==}
    engines: {node: '>=8'}

  strip-literal@3.0.0:
    resolution: {integrity: sha512-TcccoMhJOM3OebGhSBEmp3UZ2SfDMZUEBdRA/9ynfLi8yYajyWX3JiXArcJt4Umh4vISpspkQIY8ZZoCqjbviA==}

  sucrase@3.35.0:
    resolution: {integrity: sha512-8EbVDiu9iN/nESwxeSxDKe0dunta1GOlHufmSSXxMD2z2/tMZpDMpvXQGsc+ajGo8y2uYUmixaSRUc/QPoQ0GA==}
    engines: {node: '>=16 || 14 >=14.17'}
    hasBin: true

  supports-color@7.2.0:
    resolution: {integrity: sha512-qpCAvRl9stuOHveKsn7HncJRvv501qIacKzQlO/+Lwxc9+0q2wLyv4Dfvt80/DPn2pqOBsJdDiogXGR9+OvwRw==}
    engines: {node: '>=8'}

  supports-preserve-symlinks-flag@1.0.0:
    resolution: {integrity: sha512-ot0WnXS9fgdkgIcePe6RHNk1WA8+muPa6cSjeR3V8K27q9BB1rTE3R1p7Hv0z1ZyAc8s6Vvv8DIyWf681MAt0w==}
    engines: {node: '>= 0.4'}

  synckit@0.11.8:
    resolution: {integrity: sha512-+XZ+r1XGIJGeQk3VvXhT6xx/VpbHsRzsTkGgF6E5RX9TTXD0118l87puaEBZ566FhqblC6U0d4XnubznJDm30A==}
    engines: {node: ^14.18.0 || >=16.0.0}

  tapable@2.2.2:
    resolution: {integrity: sha512-Re10+NauLTMCudc7T5WLFLAwDhQ0JWdrMK+9B2M8zR5hRExKmsRDCBA7/aV/pNJFltmBFO5BAMlQFi/vq3nKOg==}
    engines: {node: '>=6'}

  term-size@2.2.1:
    resolution: {integrity: sha512-wK0Ri4fOGjv/XPy8SBHZChl8CM7uMc5VML7SqiQ0zG7+J5Vr+RMQDoHa2CNT6KHUnTGIXH34UDMkPzAUyapBZg==}
    engines: {node: '>=8'}

  test-exclude@7.0.1:
    resolution: {integrity: sha512-pFYqmTw68LXVjeWJMST4+borgQP2AyMNbg1BpZh9LbyhUeNkeaPF9gzfPGUAnSMV3qPYdWUwDIjjCLiSDOl7vg==}
    engines: {node: '>=18'}

  thenify-all@1.6.0:
    resolution: {integrity: sha512-RNxQH/qI8/t3thXJDwcstUO4zeqo64+Uy/+sNVRBx4Xn2OX+OZ9oP+iJnNFqplFra2ZUVeKCSa2oVWi3T4uVmA==}
    engines: {node: '>=0.8'}

  thenify@3.3.1:
    resolution: {integrity: sha512-RVZSIV5IG10Hk3enotrhvz0T9em6cyHBLkH/YAZuKqd8hRkKhSfCGIcP2KUY0EPxndzANBmNllzWPwak+bheSw==}

  tinybench@2.9.0:
    resolution: {integrity: sha512-0+DUvqWMValLmha6lr4kD8iAMK1HzV0/aKnCtWb9v9641TnP/MFb7Pc2bxoxQjTXAErryXVgUOfv2YqNllqGeg==}

  tinyexec@0.3.2:
    resolution: {integrity: sha512-KQQR9yN7R5+OSwaK0XQoj22pwHoTlgYqmUscPYoknOoWCWfj/5/ABTMRi69FrKU5ffPVh5QcFikpWJI/P1ocHA==}

  tinyglobby@0.2.14:
    resolution: {integrity: sha512-tX5e7OM1HnYr2+a2C/4V0htOcSQcoSTH9KgJnVvNm5zm/cyEWKJ7j7YutsH9CxMdtOkkLFy2AHrMci9IM8IPZQ==}
    engines: {node: '>=12.0.0'}

  tinypool@1.1.0:
    resolution: {integrity: sha512-7CotroY9a8DKsKprEy/a14aCCm8jYVmR7aFy4fpkZM8sdpNJbKkixuNjgM50yCmip2ezc8z4N7k3oe2+rfRJCQ==}
    engines: {node: ^18.0.0 || >=20.0.0}

  tinyrainbow@2.0.0:
    resolution: {integrity: sha512-op4nsTR47R6p0vMUUoYl/a+ljLFVtlfaXkLQmqfLR1qHma1h/ysYk4hEXZ880bf2CYgTskvTa/e196Vd5dDQXw==}
    engines: {node: '>=14.0.0'}

  tinyspy@4.0.3:
    resolution: {integrity: sha512-t2T/WLB2WRgZ9EpE4jgPJ9w+i66UZfDc8wHh0xrwiRNN+UwH98GIJkTeZqX9rg0i0ptwzqW+uYeIF0T4F8LR7A==}
    engines: {node: '>=14.0.0'}

  tmp@0.0.33:
    resolution: {integrity: sha512-jRCJlojKnZ3addtTOjdIqoRuPEKBvNXcGYqzO6zWZX8KfKEpnGY5jfggJQ3EjKuu8D4bJRr0y+cYJFmYbImXGw==}
    engines: {node: '>=0.6.0'}

  to-regex-range@5.0.1:
    resolution: {integrity: sha512-65P7iz6X5yEr1cwcgvQxbbIw7Uk3gOy5dIdtZ4rDveLqhrdJP+Li/Hx6tyK0NEb+2GCyneCMJiGqrADCSNk8sQ==}
    engines: {node: '>=8.0'}

  toml-eslint-parser@0.10.0:
    resolution: {integrity: sha512-khrZo4buq4qVmsGzS5yQjKe/WsFvV8fGfOjDQN0q4iy9FjRfPWRgTFrU8u1R2iu/SfWLhY9WnCi4Jhdrcbtg+g==}
    engines: {node: ^12.22.0 || ^14.17.0 || >=16.0.0}

  tr46@0.0.3:
    resolution: {integrity: sha512-N3WMsuqV66lT30CrXNbEjx4GEwlow3v6rr4mCcv6prnfwhS01rkgyFdjPNBYd9br7LpXV1+Emh01fHnq2Gdgrw==}

  tr46@1.0.1:
    resolution: {integrity: sha512-dTpowEjclQ7Kgx5SdBkqRzVhERQXov8/l9Ft9dVM9fmg0W0KQSVaXX9T4i6twCPNtYiZM53lpSSUAwJbFPOHxA==}

  tree-kill@1.2.2:
    resolution: {integrity: sha512-L0Orpi8qGpRG//Nd+H90vFB+3iHnue1zSSGmNOOCh1GLJ7rUKVwV2HvijphGQS2UmhUZewS9VgvxYIdgr+fG1A==}
    hasBin: true

  trough@2.2.0:
    resolution: {integrity: sha512-tmMpK00BjZiUyVyvrBK7knerNgmgvcV/KLVyuma/SC+TQN167GrMRciANTz09+k3zW8L8t60jWO1GpfkZdjTaw==}

  ts-api-utils@2.1.0:
    resolution: {integrity: sha512-CUgTZL1irw8u29bzrOD/nH85jqyc74D6SshFgujOIA7osm2Rz7dYH77agkx7H4FBNxDq7Cjf+IjaX/8zwFW+ZQ==}
    engines: {node: '>=18.12'}
    peerDependencies:
      typescript: '>=4.8.4'

  ts-declaration-location@1.0.7:
    resolution: {integrity: sha512-EDyGAwH1gO0Ausm9gV6T2nUvBgXT5kGoCMJPllOaooZ+4VvJiKBdZE7wK18N1deEowhcUptS+5GXZK8U/fvpwA==}
    peerDependencies:
      typescript: '>=4.0.0'

  ts-interface-checker@0.1.13:
    resolution: {integrity: sha512-Y/arvbn+rrz3JCKl9C4kVNfTfSm2/mEp5FSz5EsZSANGPSlQrpRI5M4PKF+mJnE52jOO90PnPSc3Ur3bTQw0gA==}

  tslib@2.8.1:
    resolution: {integrity: sha512-oJFu94HQb+KVduSUQL7wnpmqnfmLsOA/nAh6b6EH0wCEoK0/mPeXU6c3wKDV83MkOuHPRHtSXKKU99IBazS/2w==}

  tsup@8.5.0:
    resolution: {integrity: sha512-VmBp77lWNQq6PfuMqCHD3xWl22vEoWsKajkF8t+yMBawlUS8JzEI+vOVMeuNZIuMML8qXRizFKi9oD5glKQVcQ==}
    engines: {node: '>=18'}
    hasBin: true
    peerDependencies:
      '@microsoft/api-extractor': ^7.36.0
      '@swc/core': ^1
      postcss: ^8.4.12
      typescript: '>=4.5.0'
    peerDependenciesMeta:
      '@microsoft/api-extractor':
        optional: true
      '@swc/core':
        optional: true
      postcss:
        optional: true
      typescript:
        optional: true

  tsx@4.20.3:
    resolution: {integrity: sha512-qjbnuR9Tr+FJOMBqJCW5ehvIo/buZq7vH7qD7JziU98h6l3qGy0a/yPFjwO+y0/T7GFpNgNAvEcPPVfyT8rrPQ==}
    engines: {node: '>=18.0.0'}
    hasBin: true

  tunnel-agent@0.6.0:
    resolution: {integrity: sha512-McnNiV1l8RYeY8tBgEpuodCC1mLUdbSN+CYBL7kJsJNInOP8UjDDEwdk6Mw60vdLLrr5NHKZhMAOSrR2NZuQ+w==}

  tunnel@0.0.6:
    resolution: {integrity: sha512-1h/Lnq9yajKY2PEbBadPXj3VxsDDu844OnaAo52UVmIzIvwwtBPIuNvkjuzBlTWpfJyUbG3ez0KSBibQkj4ojg==}
    engines: {node: '>=0.6.11 <=0.7.0 || >=0.7.3'}

  type-check@0.4.0:
    resolution: {integrity: sha512-XleUoc9uwGXqjWwXaUTZAmzMcFZ5858QA2vvx1Ur5xIcixXIP+8LnFDgRplU30us6teqdlskFfu+ae4K79Ooew==}
    engines: {node: '>= 0.8.0'}

  typescript-eslint@8.33.1:
    resolution: {integrity: sha512-AgRnV4sKkWOiZ0Kjbnf5ytTJXMUZQ0qhSVdQtDNYLPLnjsATEYhaO94GlRQwi4t4gO8FfjM6NnikHeKjUm8D7A==}
    engines: {node: ^18.18.0 || ^20.9.0 || >=21.1.0}
    peerDependencies:
      eslint: ^8.57.0 || ^9.0.0
      typescript: '>=4.8.4 <5.9.0'

  typescript@5.8.3:
    resolution: {integrity: sha512-p1diW6TqL9L07nNxvRMM7hMMw4c5XOo/1ibL4aAIGmSAt9slTE1Xgw5KWuof2uTOvCg9BY7ZRi+GaF+7sfgPeQ==}
    engines: {node: '>=14.17'}
    hasBin: true

  ufo@1.6.1:
    resolution: {integrity: sha512-9a4/uxlTWJ4+a5i0ooc1rU7C7YOw3wT+UGqdeNNHWnOF9qcMBgLRS+4IYUqbczewFx4mLEig6gawh7X6mFlEkA==}

  undici-types@6.21.0:
    resolution: {integrity: sha512-iwDZqg0QAGrg9Rav5H4n0M64c3mkR59cJ6wQp+7C4nI0gsmExaedaYLNO44eT4AtBBwjbTiGPMlt2Md0T9H9JQ==}

  undici@5.29.0:
    resolution: {integrity: sha512-raqeBD6NQK4SkWhQzeYKd1KmIG6dllBOTt55Rmkt4HtI9mwdWtJljnrXjAFUBLTSN67HWrOIZ3EPF4kjUw80Bg==}
    engines: {node: '>=14.0'}

  unified@11.0.5:
    resolution: {integrity: sha512-xKvGhPWw3k84Qjh8bI3ZeJjqnyadK+GEFtazSfZv/rKeTkTjOJho6mFqh2SM96iIcZokxiOpg78GazTSg8+KHA==}

  unist-util-is@6.0.0:
    resolution: {integrity: sha512-2qCTHimwdxLfz+YzdGfkqNlH0tLi9xjTnHddPmJwtIG9MGsdbutfTc4P+haPD7l7Cjxf/WZj+we5qfVPvvxfYw==}

  unist-util-stringify-position@4.0.0:
    resolution: {integrity: sha512-0ASV06AAoKCDkS2+xw5RXJywruurpbC4JZSm7nr7MOt1ojAzvyyaO+UxZf18j8FCF6kmzCZKcAgN/yu2gm2XgQ==}

  unist-util-visit-parents@6.0.1:
    resolution: {integrity: sha512-L/PqWzfTP9lzzEa6CKs0k2nARxTdZduw3zyh8d2NVBnsyvHjSX4TWse388YrrQKbvI8w20fGjGlhgT96WwKykw==}

  unist-util-visit@5.0.0:
    resolution: {integrity: sha512-MR04uvD+07cwl/yhVuVWAtw+3GOR/knlL55Nd/wAdblk27GCVt3lqpTivy/tkJcZoNPzTwS1Y+KMojlLDhoTzg==}

  universal-user-agent@7.0.3:
    resolution: {integrity: sha512-TmnEAEAsBJVZM/AADELsK76llnwcf9vMKuPz8JflO1frO8Lchitr0fNaN9d+Ap0BjKtqWqd/J17qeDnXh8CL2A==}

  universalify@0.1.2:
    resolution: {integrity: sha512-rBJeI5CXAlmy1pV+617WB9J63U6XcazHHF2f2dbJix4XzpUF0RS3Zbj0FGIOCAva5P/d/GBOYaACQ1w+0azUkg==}
    engines: {node: '>= 4.0.0'}

  unrs-resolver@1.7.11:
    resolution: {integrity: sha512-OhuAzBImFPjKNgZ2JwHMfGFUA6NSbRegd1+BPjC1Y0E6X9Y/vJ4zKeGmIMqmlYboj6cMNEwKI+xQisrg4J0HaQ==}

  update-browserslist-db@1.1.3:
    resolution: {integrity: sha512-UxhIZQ+QInVdunkDAaiazvvT/+fXL5Osr0JZlJulepYu6Jd7qJtDZjlur0emRlT71EN3ScPoE7gvsuIKKNavKw==}
    hasBin: true
    peerDependencies:
      browserslist: '>= 4.21.0'

  uri-js@4.4.1:
    resolution: {integrity: sha512-7rKUyy33Q1yc98pQ1DAmLtwX109F7TIfWlW1Ydo8Wl1ii1SeHieeh0HHfPeL2fMXK6z0s8ecKs9frCuLJvndBg==}

  vfile-message@4.0.2:
    resolution: {integrity: sha512-jRDZ1IMLttGj41KcZvlrYAaI3CfqpLpfpf+Mfig13viT6NKvRzWZ+lXz0Y5D60w6uJIBAOGq9mSHf0gktF0duw==}

  vfile@6.0.3:
    resolution: {integrity: sha512-KzIbH/9tXat2u30jf+smMwFCsno4wHVdNmzFyL+T/L3UGqqk6JKfVqOFOZEpZSHADH1k40ab6NUIXZq422ov3Q==}

  vite-node@3.2.3:
    resolution: {integrity: sha512-gc8aAifGuDIpZHrPjuHyP4dpQmYXqWw7D1GmDnWeNWP654UEXzVfQ5IHPSK5HaHkwB/+p1atpYpSdw/2kOv8iQ==}
    engines: {node: ^18.0.0 || ^20.0.0 || >=22.0.0}
    hasBin: true

  vite@6.3.5:
    resolution: {integrity: sha512-cZn6NDFE7wdTpINgs++ZJ4N49W2vRp8LCKrn3Ob1kYNtOo21vfDoaV5GzBfLU4MovSAB8uNRm4jgzVQZ+mBzPQ==}
    engines: {node: ^18.0.0 || ^20.0.0 || >=22.0.0}
    hasBin: true
    peerDependencies:
      '@types/node': ^18.0.0 || ^20.0.0 || >=22.0.0
      jiti: <2.2.0
      less: '*'
      lightningcss: ^1.21.0
      sass: '*'
      sass-embedded: '*'
      stylus: '*'
      sugarss: '*'
      terser: ^5.16.0
      tsx: ^4.8.1
      yaml: ^2.4.2
    peerDependenciesMeta:
      '@types/node':
        optional: true
      jiti:
        optional: true
      less:
        optional: true
      lightningcss:
        optional: true
      sass:
        optional: true
      sass-embedded:
        optional: true
      stylus:
        optional: true
      sugarss:
        optional: true
      terser:
        optional: true
      tsx:
        optional: true
      yaml:
        optional: true

  vitest@3.2.3:
    resolution: {integrity: sha512-E6U2ZFXe3N/t4f5BwUaVCKRLHqUpk1CBWeMh78UT4VaTPH/2dyvH6ALl29JTovEPu9dVKr/K/J4PkXgrMbw4Ww==}
    engines: {node: ^18.0.0 || ^20.0.0 || >=22.0.0}
    hasBin: true
    peerDependencies:
      '@edge-runtime/vm': '*'
      '@types/debug': ^4.1.12
      '@types/node': ^18.0.0 || ^20.0.0 || >=22.0.0
      '@vitest/browser': 3.2.3
      '@vitest/ui': 3.2.3
      happy-dom: '*'
      jsdom: '*'
    peerDependenciesMeta:
      '@edge-runtime/vm':
        optional: true
      '@types/debug':
        optional: true
      '@types/node':
        optional: true
      '@vitest/browser':
        optional: true
      '@vitest/ui':
        optional: true
      happy-dom:
        optional: true
      jsdom:
        optional: true

  webidl-conversions@3.0.1:
    resolution: {integrity: sha512-2JAn3z8AR6rjK8Sm8orRC0h/bcl/DqL7tRPdGZ4I1CjdF+EaMLmYxBHyXuKL849eucPFhvBoxMsflfOb8kxaeQ==}

  webidl-conversions@4.0.2:
    resolution: {integrity: sha512-YQ+BmxuTgd6UXZW3+ICGfyqRyHXVlD5GtQr5+qjiNW7bF0cqrzX500HVXPBOvgXb5YnzDd+h0zqyv61KUD7+Sg==}

  whatwg-url@5.0.0:
    resolution: {integrity: sha512-saE57nupxk6v3HY35+jzBwYa0rKSy0XR8JSxZPwgLr7ys0IBzhGviA1/TUGJLmSVqs8pb9AnvICXEuOHLprYTw==}

  whatwg-url@7.1.0:
    resolution: {integrity: sha512-WUu7Rg1DroM7oQvGWfOiAK21n74Gg+T4elXEQYkOhtyLeWiJFoOGLXPKI/9gzIie9CtwVLm8wtw6YJdKyxSjeg==}

  which@2.0.2:
    resolution: {integrity: sha512-BLI3Tl1TW3Pvl70l3yq3Y64i+awpwXqsGBYWkkqMtnbXgrMD+yj7rhW0kuEDxzJaYXGjEW5ogapKNMEKNMjibA==}
    engines: {node: '>= 8'}
    hasBin: true

  why-is-node-running@2.3.0:
    resolution: {integrity: sha512-hUrmaWBdVDcxvYqnyh09zunKzROWjbZTiNy8dBEjkS7ehEDQibXJ7XvlmtbwuTclUiIyN+CyXQD4Vmko8fNm8w==}
    engines: {node: '>=8'}
    hasBin: true

  word-wrap@1.2.5:
    resolution: {integrity: sha512-BN22B5eaMMI9UMtjrGd5g5eCYPpCPDUy0FJXbYsaT5zYxjFOckS53SQDE3pWkVoWpHXVb3BrYcEN4Twa55B5cA==}
    engines: {node: '>=0.10.0'}

  wrap-ansi@7.0.0:
    resolution: {integrity: sha512-YVGIj2kamLSTxw6NsZjoBxfSwsn0ycdesmc4p+Q21c5zPuZ1pl+NfxVdxPtdHvmNVOQ6XSYG4AUtyt/Fi7D16Q==}
    engines: {node: '>=10'}

  wrap-ansi@8.1.0:
    resolution: {integrity: sha512-si7QWI6zUMq56bESFvagtmzMdGOtoxfR+Sez11Mobfc7tm+VkUckk9bW2UeffTGVUbOksxmSw0AA2gs8g71NCQ==}
    engines: {node: '>=12'}

  wrap-ansi@9.0.0:
    resolution: {integrity: sha512-G8ura3S+3Z2G+mkgNRq8dqaFZAuxfsxpBB8OCTGRTCtp+l/v9nbFNmCUP1BZMts3G1142MsZfn6eeUKrr4PD1Q==}
    engines: {node: '>=18'}

  yaml-eslint-parser@1.3.0:
    resolution: {integrity: sha512-E/+VitOorXSLiAqtTd7Yqax0/pAS3xaYMP+AUUJGOK1OZG3rhcj9fcJOM5HJ2VrP1FrStVCWr1muTfQCdj4tAA==}
    engines: {node: ^14.17.0 || >=16.0.0}

  yaml@2.8.0:
    resolution: {integrity: sha512-4lLa/EcQCB0cJkyts+FpIRx5G/llPxfP6VQU5KByHEhLxY3IJCH0f0Hy1MHI8sClTvsIb8qwRJ6R/ZdlDJ/leQ==}
    engines: {node: '>= 14.6'}
    hasBin: true

  yocto-queue@0.1.0:
    resolution: {integrity: sha512-rVksvsnNCdJ/ohGc6xgPwyN8eheCxsiLM8mxuE/t/mOVqJewPuO1miLpTHQiRgTKCLexL4MeAFVagts7HmNZ2Q==}
    engines: {node: '>=10'}

  zwitch@2.0.4:
    resolution: {integrity: sha512-bXE4cR/kVZhKZX/RjPEflHaKVhUVl85noU3v6b8apfQEc1x4A+zBxjZ4lN8LqGd6WZ3dl98pY4o717VFmoPp+A==}

snapshots:

  '@actions/core@1.11.1':
    dependencies:
      '@actions/exec': 1.1.1
      '@actions/http-client': 2.2.3

  '@actions/exec@1.1.1':
    dependencies:
      '@actions/io': 1.1.3

  '@actions/http-client@2.2.3':
    dependencies:
      tunnel: 0.0.6
      undici: 5.29.0

  '@actions/io@1.1.3': {}

  '@ampproject/remapping@2.3.0':
    dependencies:
      '@jridgewell/gen-mapping': 0.3.8
      '@jridgewell/trace-mapping': 0.3.25

  '@babel/helper-string-parser@7.27.1': {}

  '@babel/helper-validator-identifier@7.27.1': {}

  '@babel/parser@7.27.5':
    dependencies:
      '@babel/types': 7.27.6

  '@babel/runtime@7.27.1': {}

  '@babel/types@7.27.6':
    dependencies:
      '@babel/helper-string-parser': 7.27.1
      '@babel/helper-validator-identifier': 7.27.1

  '@bcoe/v8-coverage@1.0.2': {}

  '@bfra.me/eslint-config@0.21.0(@typescript-eslint/eslint-plugin@8.33.1(@typescript-eslint/parser@8.33.1(eslint@9.28.0(jiti@2.1.2))(typescript@5.8.3))(eslint@9.28.0(jiti@2.1.2))(typescript@5.8.3))(@typescript-eslint/utils@8.33.1(eslint@9.28.0(jiti@2.1.2))(typescript@5.8.3))(eslint-config-prettier@10.1.5(eslint@9.28.0(jiti@2.1.2)))(eslint-import-resolver-node@0.3.9)(eslint-plugin-prettier@5.4.1(eslint-config-prettier@10.1.5(eslint@9.28.0(jiti@2.1.2)))(eslint@9.28.0(jiti@2.1.2))(prettier@3.5.3))(eslint@9.28.0(jiti@2.1.2))(typescript@5.8.3)':
    dependencies:
      '@eslint-community/eslint-plugin-eslint-comments': 4.5.0(eslint@9.28.0(jiti@2.1.2))
      '@eslint/markdown': 6.5.0
      eslint: 9.28.0(jiti@2.1.2)
      eslint-config-flat-gitignore: 2.1.0(eslint@9.28.0(jiti@2.1.2))
      eslint-flat-config-utils: 2.1.0
      eslint-plugin-command: 3.2.1(eslint@9.28.0(jiti@2.1.2))
      eslint-plugin-import-x: 4.15.1(@typescript-eslint/utils@8.33.1(eslint@9.28.0(jiti@2.1.2))(typescript@5.8.3))(eslint-import-resolver-node@0.3.9)(eslint@9.28.0(jiti@2.1.2))
      eslint-plugin-jsdoc: 50.7.1(eslint@9.28.0(jiti@2.1.2))
      eslint-plugin-json-schema-validator: 5.4.1(eslint@9.28.0(jiti@2.1.2))
      eslint-plugin-jsonc: 2.20.1(eslint@9.28.0(jiti@2.1.2))
      eslint-plugin-n: 17.19.0(eslint@9.28.0(jiti@2.1.2))(typescript@5.8.3)
      eslint-plugin-perfectionist: 4.14.0(eslint@9.28.0(jiti@2.1.2))(typescript@5.8.3)
      eslint-plugin-regexp: 2.9.0(eslint@9.28.0(jiti@2.1.2))
      eslint-plugin-toml: 0.12.0(eslint@9.28.0(jiti@2.1.2))
      eslint-plugin-unicorn: 59.0.1(eslint@9.28.0(jiti@2.1.2))
      eslint-plugin-unused-imports: 4.1.4(@typescript-eslint/eslint-plugin@8.33.1(@typescript-eslint/parser@8.33.1(eslint@9.28.0(jiti@2.1.2))(typescript@5.8.3))(eslint@9.28.0(jiti@2.1.2))(typescript@5.8.3))(eslint@9.28.0(jiti@2.1.2))
      eslint-plugin-yml: 1.18.0(eslint@9.28.0(jiti@2.1.2))
      globals: 16.2.0
      is-in-ci: 1.0.0
      local-pkg: 1.1.1
      package-directory: 8.1.0
      package-manager-detector: 1.3.0
      typescript-eslint: 8.33.1(eslint@9.28.0(jiti@2.1.2))(typescript@5.8.3)
    optionalDependencies:
      eslint-config-prettier: 10.1.5(eslint@9.28.0(jiti@2.1.2))
      eslint-plugin-prettier: 5.4.1(eslint-config-prettier@10.1.5(eslint@9.28.0(jiti@2.1.2)))(eslint@9.28.0(jiti@2.1.2))(prettier@3.5.3)
    transitivePeerDependencies:
      - '@eslint/json'
      - '@typescript-eslint/eslint-plugin'
      - '@typescript-eslint/utils'
      - eslint-import-resolver-node
      - supports-color
      - typescript

  '@bfra.me/prettier-config@0.15.5(prettier@3.5.3)':
    dependencies:
      prettier: 3.5.3

  '@bfra.me/tsconfig@0.9.7': {}

  '@changesets/apply-release-plan@7.0.12':
    dependencies:
      '@changesets/config': 3.1.1
      '@changesets/get-version-range-type': 0.4.0
      '@changesets/git': 3.0.4
      '@changesets/should-skip-package': 0.1.2
      '@changesets/types': 6.1.0
      '@manypkg/get-packages': 1.1.3
      detect-indent: 6.1.0
      fs-extra: 7.0.1
      lodash.startcase: 4.4.0
      outdent: 0.5.0
      prettier: 2.8.8
      resolve-from: 5.0.0
      semver: 7.7.2

  '@changesets/assemble-release-plan@6.0.8':
    dependencies:
      '@changesets/errors': 0.2.0
      '@changesets/get-dependents-graph': 2.1.3
      '@changesets/should-skip-package': 0.1.2
      '@changesets/types': 6.1.0
      '@manypkg/get-packages': 1.1.3
      semver: 7.7.2

  '@changesets/changelog-git@0.2.1':
    dependencies:
      '@changesets/types': 6.1.0

  '@changesets/cli@2.29.4':
    dependencies:
      '@changesets/apply-release-plan': 7.0.12
      '@changesets/assemble-release-plan': 6.0.8
      '@changesets/changelog-git': 0.2.1
      '@changesets/config': 3.1.1
      '@changesets/errors': 0.2.0
      '@changesets/get-dependents-graph': 2.1.3
      '@changesets/get-release-plan': 4.0.12
      '@changesets/git': 3.0.4
      '@changesets/logger': 0.1.1
      '@changesets/pre': 2.0.2
      '@changesets/read': 0.6.5
      '@changesets/should-skip-package': 0.1.2
      '@changesets/types': 6.1.0
      '@changesets/write': 0.4.0
      '@manypkg/get-packages': 1.1.3
      ansi-colors: 4.1.3
      ci-info: 3.9.0
      enquirer: 2.4.1
      external-editor: 3.1.0
      fs-extra: 7.0.1
      mri: 1.2.0
      p-limit: 2.3.0
      package-manager-detector: 0.2.11
      picocolors: 1.1.1
      resolve-from: 5.0.0
      semver: 7.7.2
      spawndamnit: 3.0.1
      term-size: 2.2.1

  '@changesets/config@3.1.1':
    dependencies:
      '@changesets/errors': 0.2.0
      '@changesets/get-dependents-graph': 2.1.3
      '@changesets/logger': 0.1.1
      '@changesets/types': 6.1.0
      '@manypkg/get-packages': 1.1.3
      fs-extra: 7.0.1
      micromatch: 4.0.8

  '@changesets/errors@0.2.0':
    dependencies:
      extendable-error: 0.1.7

  '@changesets/get-dependents-graph@2.1.3':
    dependencies:
      '@changesets/types': 6.1.0
      '@manypkg/get-packages': 1.1.3
      picocolors: 1.1.1
      semver: 7.7.2

  '@changesets/get-github-info@0.6.0':
    dependencies:
      dataloader: 1.4.0
      node-fetch: 2.7.0
    transitivePeerDependencies:
      - encoding

  '@changesets/get-release-plan@4.0.12':
    dependencies:
      '@changesets/assemble-release-plan': 6.0.8
      '@changesets/config': 3.1.1
      '@changesets/pre': 2.0.2
      '@changesets/read': 0.6.5
      '@changesets/types': 6.1.0
      '@manypkg/get-packages': 1.1.3

  '@changesets/get-version-range-type@0.4.0': {}

  '@changesets/git@3.0.4':
    dependencies:
      '@changesets/errors': 0.2.0
      '@manypkg/get-packages': 1.1.3
      is-subdir: 1.2.0
      micromatch: 4.0.8
      spawndamnit: 3.0.1

  '@changesets/logger@0.1.1':
    dependencies:
      picocolors: 1.1.1

  '@changesets/parse@0.4.1':
    dependencies:
      '@changesets/types': 6.1.0
      js-yaml: 3.14.1

  '@changesets/pre@2.0.2':
    dependencies:
      '@changesets/errors': 0.2.0
      '@changesets/types': 6.1.0
      '@manypkg/get-packages': 1.1.3
      fs-extra: 7.0.1

  '@changesets/read@0.6.5':
    dependencies:
      '@changesets/git': 3.0.4
      '@changesets/logger': 0.1.1
      '@changesets/parse': 0.4.1
      '@changesets/types': 6.1.0
      fs-extra: 7.0.1
      p-filter: 2.1.0
      picocolors: 1.1.1

  '@changesets/should-skip-package@0.1.2':
    dependencies:
      '@changesets/types': 6.1.0
      '@manypkg/get-packages': 1.1.3

  '@changesets/types@4.1.0': {}

  '@changesets/types@6.1.0': {}

  '@changesets/write@0.4.0':
    dependencies:
      '@changesets/types': 6.1.0
      fs-extra: 7.0.1
      human-id: 4.1.1
      prettier: 2.8.8

  '@emnapi/core@1.4.3':
    dependencies:
      '@emnapi/wasi-threads': 1.0.2
      tslib: 2.8.1
    optional: true

  '@emnapi/runtime@1.4.3':
    dependencies:
      tslib: 2.8.1
    optional: true

  '@emnapi/wasi-threads@1.0.2':
    dependencies:
      tslib: 2.8.1
    optional: true

  '@es-joy/jsdoccomment@0.50.2':
    dependencies:
      '@types/estree': 1.0.8
      '@typescript-eslint/types': 8.33.1
      comment-parser: 1.4.1
      esquery: 1.6.0
      jsdoc-type-pratt-parser: 4.1.0

  '@esbuild/aix-ppc64@0.25.4':
    optional: true

  '@esbuild/android-arm64@0.25.4':
    optional: true

  '@esbuild/android-arm@0.25.4':
    optional: true

  '@esbuild/android-x64@0.25.4':
    optional: true

  '@esbuild/darwin-arm64@0.25.4':
    optional: true

  '@esbuild/darwin-x64@0.25.4':
    optional: true

  '@esbuild/freebsd-arm64@0.25.4':
    optional: true

  '@esbuild/freebsd-x64@0.25.4':
    optional: true

  '@esbuild/linux-arm64@0.25.4':
    optional: true

  '@esbuild/linux-arm@0.25.4':
    optional: true

  '@esbuild/linux-ia32@0.25.4':
    optional: true

  '@esbuild/linux-loong64@0.25.4':
    optional: true

  '@esbuild/linux-mips64el@0.25.4':
    optional: true

  '@esbuild/linux-ppc64@0.25.4':
    optional: true

  '@esbuild/linux-riscv64@0.25.4':
    optional: true

  '@esbuild/linux-s390x@0.25.4':
    optional: true

  '@esbuild/linux-x64@0.25.4':
    optional: true

  '@esbuild/netbsd-arm64@0.25.4':
    optional: true

  '@esbuild/netbsd-x64@0.25.4':
    optional: true

  '@esbuild/openbsd-arm64@0.25.4':
    optional: true

  '@esbuild/openbsd-x64@0.25.4':
    optional: true

  '@esbuild/sunos-x64@0.25.4':
    optional: true

  '@esbuild/win32-arm64@0.25.4':
    optional: true

  '@esbuild/win32-ia32@0.25.4':
    optional: true

  '@esbuild/win32-x64@0.25.4':
    optional: true

  '@eslint-community/eslint-plugin-eslint-comments@4.5.0(eslint@9.28.0(jiti@2.1.2))':
    dependencies:
      escape-string-regexp: 4.0.0
      eslint: 9.28.0(jiti@2.1.2)
      ignore: 5.3.2

  '@eslint-community/eslint-utils@4.7.0(eslint@9.28.0(jiti@2.1.2))':
    dependencies:
      eslint: 9.28.0(jiti@2.1.2)
      eslint-visitor-keys: 3.4.3

  '@eslint-community/regexpp@4.12.1': {}

  '@eslint/compat@1.2.9(eslint@9.28.0(jiti@2.1.2))':
    optionalDependencies:
      eslint: 9.28.0(jiti@2.1.2)

  '@eslint/config-array@0.20.0':
    dependencies:
      '@eslint/object-schema': 2.1.6
      debug: 4.4.1
      minimatch: 3.1.2
    transitivePeerDependencies:
      - supports-color

  '@eslint/config-helpers@0.2.2': {}

  '@eslint/core@0.13.0':
    dependencies:
      '@types/json-schema': 7.0.15

  '@eslint/core@0.14.0':
    dependencies:
      '@types/json-schema': 7.0.15

  '@eslint/eslintrc@3.3.1':
    dependencies:
      ajv: 6.12.6
      debug: 4.4.1
      espree: 10.3.0
      globals: 14.0.0
      ignore: 5.3.2
      import-fresh: 3.3.1
      js-yaml: 4.1.0
      minimatch: 3.1.2
      strip-json-comments: 3.1.1
    transitivePeerDependencies:
      - supports-color

  '@eslint/js@9.28.0': {}

  '@eslint/markdown@6.5.0':
    dependencies:
      '@eslint/core': 0.14.0
      '@eslint/plugin-kit': 0.3.1
      mdast-util-from-markdown: 2.0.2
      mdast-util-frontmatter: 2.0.1
      mdast-util-gfm: 3.1.0
      micromark-extension-frontmatter: 2.0.0
      micromark-extension-gfm: 3.0.0
    transitivePeerDependencies:
      - supports-color

  '@eslint/object-schema@2.1.6': {}

  '@eslint/plugin-kit@0.2.8':
    dependencies:
      '@eslint/core': 0.13.0
      levn: 0.4.1

  '@eslint/plugin-kit@0.3.1':
    dependencies:
      '@eslint/core': 0.14.0
      levn: 0.4.1

  '@fastify/busboy@2.1.1': {}

  '@humanfs/core@0.19.1': {}

  '@humanfs/node@0.16.6':
    dependencies:
      '@humanfs/core': 0.19.1
      '@humanwhocodes/retry': 0.3.1

  '@humanwhocodes/module-importer@1.0.1': {}

  '@humanwhocodes/retry@0.3.1': {}

  '@humanwhocodes/retry@0.4.3': {}

  '@isaacs/cliui@8.0.2':
    dependencies:
      string-width: 5.1.2
      string-width-cjs: string-width@4.2.3
      strip-ansi: 7.1.0
      strip-ansi-cjs: strip-ansi@6.0.1
      wrap-ansi: 8.1.0
      wrap-ansi-cjs: wrap-ansi@7.0.0

  '@istanbuljs/schema@0.1.3': {}

  '@jridgewell/gen-mapping@0.3.8':
    dependencies:
      '@jridgewell/set-array': 1.2.1
      '@jridgewell/sourcemap-codec': 1.5.0
      '@jridgewell/trace-mapping': 0.3.25

  '@jridgewell/resolve-uri@3.1.2': {}

  '@jridgewell/set-array@1.2.1': {}

  '@jridgewell/sourcemap-codec@1.5.0': {}

  '@jridgewell/trace-mapping@0.3.25':
    dependencies:
      '@jridgewell/resolve-uri': 3.1.2
      '@jridgewell/sourcemap-codec': 1.5.0

  '@manypkg/find-root@1.1.0':
    dependencies:
      '@babel/runtime': 7.27.1
      '@types/node': 12.20.55
      find-up: 4.1.0
      fs-extra: 8.1.0

  '@manypkg/find-root@3.0.0':
    dependencies:
      '@manypkg/tools': 2.0.0

  '@manypkg/get-packages@1.1.3':
    dependencies:
      '@babel/runtime': 7.27.1
      '@changesets/types': 4.1.0
      '@manypkg/find-root': 1.1.0
      fs-extra: 8.1.0
      globby: 11.1.0
      read-yaml-file: 1.1.0

  '@manypkg/get-packages@3.0.0':
    dependencies:
      '@manypkg/find-root': 3.0.0
      '@manypkg/tools': 2.0.0

  '@manypkg/tools@2.0.0':
    dependencies:
      jju: 1.4.0
      js-yaml: 4.1.0
      tinyglobby: 0.2.14

  '@napi-rs/wasm-runtime@0.2.11':
    dependencies:
      '@emnapi/core': 1.4.3
      '@emnapi/runtime': 1.4.3
      '@tybys/wasm-util': 0.9.0
    optional: true

  '@nodelib/fs.scandir@2.1.5':
    dependencies:
      '@nodelib/fs.stat': 2.0.5
      run-parallel: 1.2.0

  '@nodelib/fs.stat@2.0.5': {}

  '@nodelib/fs.walk@1.2.8':
    dependencies:
      '@nodelib/fs.scandir': 2.1.5
      fastq: 1.19.1

  '@octokit/auth-token@6.0.0': {}

  '@octokit/core@7.0.2':
    dependencies:
      '@octokit/auth-token': 6.0.0
      '@octokit/graphql': 9.0.1
      '@octokit/request': 10.0.2
      '@octokit/request-error': 7.0.0
      '@octokit/types': 14.1.0
      before-after-hook: 4.0.0
      universal-user-agent: 7.0.3

  '@octokit/endpoint@11.0.0':
    dependencies:
      '@octokit/types': 14.1.0
      universal-user-agent: 7.0.3

  '@octokit/graphql@9.0.1':
    dependencies:
      '@octokit/request': 10.0.2
      '@octokit/types': 14.1.0
      universal-user-agent: 7.0.3

  '@octokit/openapi-types@25.1.0': {}

  '@octokit/plugin-paginate-rest@13.0.1(@octokit/core@7.0.2)':
    dependencies:
      '@octokit/core': 7.0.2
      '@octokit/types': 14.1.0

  '@octokit/plugin-request-log@6.0.0(@octokit/core@7.0.2)':
    dependencies:
      '@octokit/core': 7.0.2

  '@octokit/plugin-rest-endpoint-methods@16.0.0(@octokit/core@7.0.2)':
    dependencies:
      '@octokit/core': 7.0.2
      '@octokit/types': 14.1.0

  '@octokit/request-error@7.0.0':
    dependencies:
      '@octokit/types': 14.1.0

  '@octokit/request@10.0.2':
    dependencies:
      '@octokit/endpoint': 11.0.0
      '@octokit/request-error': 7.0.0
      '@octokit/types': 14.1.0
      fast-content-type-parse: 3.0.0
      universal-user-agent: 7.0.3

  '@octokit/rest@22.0.0':
    dependencies:
      '@octokit/core': 7.0.2
      '@octokit/plugin-paginate-rest': 13.0.1(@octokit/core@7.0.2)
      '@octokit/plugin-request-log': 6.0.0(@octokit/core@7.0.2)
      '@octokit/plugin-rest-endpoint-methods': 16.0.0(@octokit/core@7.0.2)

  '@octokit/types@14.1.0':
    dependencies:
      '@octokit/openapi-types': 25.1.0

  '@pkgjs/parseargs@0.11.0':
    optional: true

  '@pkgr/core@0.2.7': {}

  '@rollup/rollup-android-arm-eabi@4.41.1':
    optional: true

  '@rollup/rollup-android-arm64@4.41.1':
    optional: true

  '@rollup/rollup-darwin-arm64@4.41.1':
    optional: true

  '@rollup/rollup-darwin-x64@4.41.1':
    optional: true

  '@rollup/rollup-freebsd-arm64@4.41.1':
    optional: true

  '@rollup/rollup-freebsd-x64@4.41.1':
    optional: true

  '@rollup/rollup-linux-arm-gnueabihf@4.41.1':
    optional: true

  '@rollup/rollup-linux-arm-musleabihf@4.41.1':
    optional: true

  '@rollup/rollup-linux-arm64-gnu@4.41.1':
    optional: true

  '@rollup/rollup-linux-arm64-musl@4.41.1':
    optional: true

  '@rollup/rollup-linux-loongarch64-gnu@4.41.1':
    optional: true

  '@rollup/rollup-linux-powerpc64le-gnu@4.41.1':
    optional: true

  '@rollup/rollup-linux-riscv64-gnu@4.41.1':
    optional: true

  '@rollup/rollup-linux-riscv64-musl@4.41.1':
    optional: true

  '@rollup/rollup-linux-s390x-gnu@4.41.1':
    optional: true

  '@rollup/rollup-linux-x64-gnu@4.41.1':
    optional: true

  '@rollup/rollup-linux-x64-musl@4.41.1':
    optional: true

  '@rollup/rollup-win32-arm64-msvc@4.41.1':
    optional: true

  '@rollup/rollup-win32-ia32-msvc@4.41.1':
    optional: true

  '@rollup/rollup-win32-x64-msvc@4.41.1':
    optional: true

  '@svitejs/changesets-changelog-github-compact@1.2.0':
    dependencies:
      '@changesets/get-github-info': 0.6.0
      dotenv: 16.5.0
    transitivePeerDependencies:
      - encoding

  '@tybys/wasm-util@0.9.0':
    dependencies:
      tslib: 2.8.1
    optional: true

  '@types/chai@5.2.2':
    dependencies:
      '@types/deep-eql': 4.0.2

  '@types/debug@4.1.12':
    dependencies:
      '@types/ms': 2.1.0

  '@types/deep-eql@4.0.2': {}

  '@types/estree@1.0.7': {}

  '@types/estree@1.0.8': {}

  '@types/js-yaml@4.0.9': {}

  '@types/json-schema@7.0.15': {}

  '@types/mdast@4.0.4':
    dependencies:
      '@types/unist': 3.0.3

  '@types/ms@2.1.0': {}

  '@types/node@12.20.55': {}

  '@types/node@22.15.31':
    dependencies:
      undici-types: 6.21.0

  '@types/unist@3.0.3': {}

  '@typescript-eslint/eslint-plugin@8.33.1(@typescript-eslint/parser@8.33.1(eslint@9.28.0(jiti@2.1.2))(typescript@5.8.3))(eslint@9.28.0(jiti@2.1.2))(typescript@5.8.3)':
    dependencies:
      '@eslint-community/regexpp': 4.12.1
      '@typescript-eslint/parser': 8.33.1(eslint@9.28.0(jiti@2.1.2))(typescript@5.8.3)
      '@typescript-eslint/scope-manager': 8.33.1
      '@typescript-eslint/type-utils': 8.33.1(eslint@9.28.0(jiti@2.1.2))(typescript@5.8.3)
      '@typescript-eslint/utils': 8.33.1(eslint@9.28.0(jiti@2.1.2))(typescript@5.8.3)
      '@typescript-eslint/visitor-keys': 8.33.1
      eslint: 9.28.0(jiti@2.1.2)
      graphemer: 1.4.0
      ignore: 7.0.5
      natural-compare: 1.4.0
      ts-api-utils: 2.1.0(typescript@5.8.3)
      typescript: 5.8.3
    transitivePeerDependencies:
      - supports-color

  '@typescript-eslint/parser@8.33.1(eslint@9.28.0(jiti@2.1.2))(typescript@5.8.3)':
    dependencies:
      '@typescript-eslint/scope-manager': 8.33.1
      '@typescript-eslint/types': 8.33.1
      '@typescript-eslint/typescript-estree': 8.33.1(typescript@5.8.3)
      '@typescript-eslint/visitor-keys': 8.33.1
      debug: 4.4.1
      eslint: 9.28.0(jiti@2.1.2)
      typescript: 5.8.3
    transitivePeerDependencies:
      - supports-color

  '@typescript-eslint/project-service@8.33.1(typescript@5.8.3)':
    dependencies:
      '@typescript-eslint/tsconfig-utils': 8.33.1(typescript@5.8.3)
      '@typescript-eslint/types': 8.33.1
      debug: 4.4.1
      typescript: 5.8.3
    transitivePeerDependencies:
      - supports-color

  '@typescript-eslint/scope-manager@8.33.1':
    dependencies:
      '@typescript-eslint/types': 8.33.1
      '@typescript-eslint/visitor-keys': 8.33.1

  '@typescript-eslint/tsconfig-utils@8.33.1(typescript@5.8.3)':
    dependencies:
      typescript: 5.8.3

  '@typescript-eslint/type-utils@8.33.1(eslint@9.28.0(jiti@2.1.2))(typescript@5.8.3)':
    dependencies:
      '@typescript-eslint/typescript-estree': 8.33.1(typescript@5.8.3)
      '@typescript-eslint/utils': 8.33.1(eslint@9.28.0(jiti@2.1.2))(typescript@5.8.3)
      debug: 4.4.1
      eslint: 9.28.0(jiti@2.1.2)
      ts-api-utils: 2.1.0(typescript@5.8.3)
      typescript: 5.8.3
    transitivePeerDependencies:
      - supports-color

  '@typescript-eslint/types@8.33.1': {}

  '@typescript-eslint/typescript-estree@8.33.1(typescript@5.8.3)':
    dependencies:
      '@typescript-eslint/project-service': 8.33.1(typescript@5.8.3)
      '@typescript-eslint/tsconfig-utils': 8.33.1(typescript@5.8.3)
      '@typescript-eslint/types': 8.33.1
      '@typescript-eslint/visitor-keys': 8.33.1
      debug: 4.4.1
      fast-glob: 3.3.3
      is-glob: 4.0.3
      minimatch: 9.0.5
      semver: 7.7.2
      ts-api-utils: 2.1.0(typescript@5.8.3)
      typescript: 5.8.3
    transitivePeerDependencies:
      - supports-color

  '@typescript-eslint/utils@8.33.1(eslint@9.28.0(jiti@2.1.2))(typescript@5.8.3)':
    dependencies:
      '@eslint-community/eslint-utils': 4.7.0(eslint@9.28.0(jiti@2.1.2))
      '@typescript-eslint/scope-manager': 8.33.1
      '@typescript-eslint/types': 8.33.1
      '@typescript-eslint/typescript-estree': 8.33.1(typescript@5.8.3)
      eslint: 9.28.0(jiti@2.1.2)
      typescript: 5.8.3
    transitivePeerDependencies:
      - supports-color

  '@typescript-eslint/visitor-keys@8.33.1':
    dependencies:
      '@typescript-eslint/types': 8.33.1
      eslint-visitor-keys: 4.2.0

  '@unrs/resolver-binding-darwin-arm64@1.7.11':
    optional: true

  '@unrs/resolver-binding-darwin-x64@1.7.11':
    optional: true

  '@unrs/resolver-binding-freebsd-x64@1.7.11':
    optional: true

  '@unrs/resolver-binding-linux-arm-gnueabihf@1.7.11':
    optional: true

  '@unrs/resolver-binding-linux-arm-musleabihf@1.7.11':
    optional: true

  '@unrs/resolver-binding-linux-arm64-gnu@1.7.11':
    optional: true

  '@unrs/resolver-binding-linux-arm64-musl@1.7.11':
    optional: true

  '@unrs/resolver-binding-linux-ppc64-gnu@1.7.11':
    optional: true

  '@unrs/resolver-binding-linux-riscv64-gnu@1.7.11':
    optional: true

  '@unrs/resolver-binding-linux-riscv64-musl@1.7.11':
    optional: true

  '@unrs/resolver-binding-linux-s390x-gnu@1.7.11':
    optional: true

  '@unrs/resolver-binding-linux-x64-gnu@1.7.11':
    optional: true

  '@unrs/resolver-binding-linux-x64-musl@1.7.11':
    optional: true

  '@unrs/resolver-binding-wasm32-wasi@1.7.11':
    dependencies:
      '@napi-rs/wasm-runtime': 0.2.11
    optional: true

  '@unrs/resolver-binding-win32-arm64-msvc@1.7.11':
    optional: true

  '@unrs/resolver-binding-win32-ia32-msvc@1.7.11':
    optional: true

  '@unrs/resolver-binding-win32-x64-msvc@1.7.11':
    optional: true

  '@vitest/coverage-v8@3.2.3(vitest@3.2.3(@types/debug@4.1.12)(@types/node@22.15.31)(jiti@2.1.2)(tsx@4.20.3)(yaml@2.8.0))':
    dependencies:
      '@ampproject/remapping': 2.3.0
      '@bcoe/v8-coverage': 1.0.2
      ast-v8-to-istanbul: 0.3.3
      debug: 4.4.1
      istanbul-lib-coverage: 3.2.2
      istanbul-lib-report: 3.0.1
      istanbul-lib-source-maps: 5.0.6
      istanbul-reports: 3.1.7
      magic-string: 0.30.17
      magicast: 0.3.5
      std-env: 3.9.0
      test-exclude: 7.0.1
      tinyrainbow: 2.0.0
      vitest: 3.2.3(@types/debug@4.1.12)(@types/node@22.15.31)(jiti@2.1.2)(tsx@4.20.3)(yaml@2.8.0)
    transitivePeerDependencies:
      - supports-color

  '@vitest/expect@3.2.3':
    dependencies:
      '@types/chai': 5.2.2
      '@vitest/spy': 3.2.3
      '@vitest/utils': 3.2.3
      chai: 5.2.0
      tinyrainbow: 2.0.0

  '@vitest/mocker@3.2.3(vite@6.3.5(@types/node@22.15.31)(jiti@2.1.2)(tsx@4.20.3)(yaml@2.8.0))':
    dependencies:
      '@vitest/spy': 3.2.3
      estree-walker: 3.0.3
      magic-string: 0.30.17
    optionalDependencies:
      vite: 6.3.5(@types/node@22.15.31)(jiti@2.1.2)(tsx@4.20.3)(yaml@2.8.0)

  '@vitest/pretty-format@3.2.3':
    dependencies:
      tinyrainbow: 2.0.0

  '@vitest/runner@3.2.3':
    dependencies:
      '@vitest/utils': 3.2.3
      pathe: 2.0.3
      strip-literal: 3.0.0

  '@vitest/snapshot@3.2.3':
    dependencies:
      '@vitest/pretty-format': 3.2.3
      magic-string: 0.30.17
      pathe: 2.0.3

  '@vitest/spy@3.2.3':
    dependencies:
      tinyspy: 4.0.3

  '@vitest/utils@3.2.3':
    dependencies:
      '@vitest/pretty-format': 3.2.3
      loupe: 3.1.3
      tinyrainbow: 2.0.0

  acorn-jsx@5.3.2(acorn@8.15.0):
    dependencies:
      acorn: 8.15.0

  acorn@8.15.0: {}

  ajv@6.12.6:
    dependencies:
      fast-deep-equal: 3.1.3
      fast-json-stable-stringify: 2.1.0
      json-schema-traverse: 0.4.1
      uri-js: 4.4.1

  ajv@8.17.1:
    dependencies:
      fast-deep-equal: 3.1.3
      fast-uri: 3.0.6
      json-schema-traverse: 1.0.0
      require-from-string: 2.0.2

  ansi-colors@4.1.3: {}

  ansi-escapes@7.0.0:
    dependencies:
      environment: 1.1.0

  ansi-regex@5.0.1: {}

  ansi-regex@6.1.0: {}

  ansi-styles@4.3.0:
    dependencies:
      color-convert: 2.0.1

  ansi-styles@6.2.1: {}

  any-promise@1.3.0: {}

  are-docs-informative@0.0.2: {}

  argparse@1.0.10:
    dependencies:
      sprintf-js: 1.0.3

  argparse@2.0.1: {}

  array-union@2.1.0: {}

  assertion-error@2.0.1: {}

  ast-v8-to-istanbul@0.3.3:
    dependencies:
      '@jridgewell/trace-mapping': 0.3.25
      estree-walker: 3.0.3
      js-tokens: 9.0.1

  bail@2.0.2: {}

  balanced-match@1.0.2: {}

  before-after-hook@4.0.0: {}

  better-path-resolve@1.0.0:
    dependencies:
      is-windows: 1.0.2

  brace-expansion@1.1.11:
    dependencies:
      balanced-match: 1.0.2
      concat-map: 0.0.1

  brace-expansion@2.0.1:
    dependencies:
      balanced-match: 1.0.2

  braces@3.0.3:
    dependencies:
      fill-range: 7.1.1

  browserslist@4.25.0:
    dependencies:
      caniuse-lite: 1.0.30001721
      electron-to-chromium: 1.5.165
      node-releases: 2.0.19
      update-browserslist-db: 1.1.3(browserslist@4.25.0)

  builtin-modules@5.0.0: {}

  bundle-require@5.1.0(esbuild@0.25.4):
    dependencies:
      esbuild: 0.25.4
      load-tsconfig: 0.2.5

  cac@6.7.14: {}

  callsites@3.1.0: {}

  caniuse-lite@1.0.30001721: {}

  ccount@2.0.1: {}

  chai@5.2.0:
    dependencies:
      assertion-error: 2.0.1
      check-error: 2.1.1
      deep-eql: 5.0.2
      loupe: 3.1.3
      pathval: 2.0.0

  chalk@4.1.2:
    dependencies:
      ansi-styles: 4.3.0
      supports-color: 7.2.0

  chalk@5.4.1: {}

  character-entities@2.0.2: {}

  chardet@0.7.0: {}

  check-error@2.1.1: {}

  chokidar@4.0.3:
    dependencies:
      readdirp: 4.1.2

  ci-info@3.9.0: {}

  ci-info@4.2.0: {}

  clean-regexp@1.0.0:
    dependencies:
      escape-string-regexp: 1.0.5

  cli-cursor@5.0.0:
    dependencies:
      restore-cursor: 5.1.0

  cli-truncate@4.0.0:
    dependencies:
      slice-ansi: 5.0.0
      string-width: 7.2.0

  color-convert@2.0.1:
    dependencies:
      color-name: 1.1.4

  color-name@1.1.4: {}

  colorette@2.0.20: {}

  commander@14.0.0: {}

  commander@4.1.1: {}

  comment-parser@1.4.1: {}

  concat-map@0.0.1: {}

  confbox@0.1.8: {}

  confbox@0.2.2: {}

  consola@3.4.2: {}

  core-js-compat@3.43.0:
    dependencies:
      browserslist: 4.25.0

  cross-spawn@7.0.6:
    dependencies:
      path-key: 3.1.1
      shebang-command: 2.0.0
      which: 2.0.2

  dataloader@1.4.0: {}

  debug@3.2.7:
    dependencies:
      ms: 2.1.3
    optional: true

  debug@4.4.1:
    dependencies:
      ms: 2.1.3

  decode-named-character-reference@1.1.0:
    dependencies:
      character-entities: 2.0.2

  deep-eql@5.0.2: {}

  deep-is@0.1.4: {}

  dequal@2.0.3: {}

  detect-indent@6.1.0: {}

  detect-indent@7.0.1: {}

  detect-newline@4.0.1: {}

  devlop@1.1.0:
    dependencies:
      dequal: 2.0.3

  dir-glob@3.0.1:
    dependencies:
      path-type: 4.0.0

  dotenv@16.5.0: {}

  eastasianwidth@0.2.0: {}

  electron-to-chromium@1.5.165: {}

  emoji-regex@10.4.0: {}

  emoji-regex@8.0.0: {}

  emoji-regex@9.2.2: {}

  enhanced-resolve@5.18.1:
    dependencies:
      graceful-fs: 4.2.11
      tapable: 2.2.2

  enquirer@2.4.1:
    dependencies:
      ansi-colors: 4.1.3
      strip-ansi: 6.0.1

  environment@1.1.0: {}

  es-module-lexer@1.7.0: {}

  esbuild@0.25.4:
    optionalDependencies:
      '@esbuild/aix-ppc64': 0.25.4
      '@esbuild/android-arm': 0.25.4
      '@esbuild/android-arm64': 0.25.4
      '@esbuild/android-x64': 0.25.4
      '@esbuild/darwin-arm64': 0.25.4
      '@esbuild/darwin-x64': 0.25.4
      '@esbuild/freebsd-arm64': 0.25.4
      '@esbuild/freebsd-x64': 0.25.4
      '@esbuild/linux-arm': 0.25.4
      '@esbuild/linux-arm64': 0.25.4
      '@esbuild/linux-ia32': 0.25.4
      '@esbuild/linux-loong64': 0.25.4
      '@esbuild/linux-mips64el': 0.25.4
      '@esbuild/linux-ppc64': 0.25.4
      '@esbuild/linux-riscv64': 0.25.4
      '@esbuild/linux-s390x': 0.25.4
      '@esbuild/linux-x64': 0.25.4
      '@esbuild/netbsd-arm64': 0.25.4
      '@esbuild/netbsd-x64': 0.25.4
      '@esbuild/openbsd-arm64': 0.25.4
      '@esbuild/openbsd-x64': 0.25.4
      '@esbuild/sunos-x64': 0.25.4
      '@esbuild/win32-arm64': 0.25.4
      '@esbuild/win32-ia32': 0.25.4
      '@esbuild/win32-x64': 0.25.4

  escalade@3.2.0: {}

  escape-string-regexp@1.0.5: {}

  escape-string-regexp@4.0.0: {}

  escape-string-regexp@5.0.0: {}

  eslint-compat-utils@0.5.1(eslint@9.28.0(jiti@2.1.2)):
    dependencies:
      eslint: 9.28.0(jiti@2.1.2)
      semver: 7.7.2

  eslint-compat-utils@0.6.5(eslint@9.28.0(jiti@2.1.2)):
    dependencies:
      eslint: 9.28.0(jiti@2.1.2)
      semver: 7.7.2

  eslint-config-flat-gitignore@2.1.0(eslint@9.28.0(jiti@2.1.2)):
    dependencies:
      '@eslint/compat': 1.2.9(eslint@9.28.0(jiti@2.1.2))
      eslint: 9.28.0(jiti@2.1.2)

  eslint-config-prettier@10.1.5(eslint@9.28.0(jiti@2.1.2)):
    dependencies:
      eslint: 9.28.0(jiti@2.1.2)

  eslint-flat-config-utils@2.1.0:
    dependencies:
      pathe: 2.0.3

  eslint-import-context@0.1.8(unrs-resolver@1.7.11):
    dependencies:
      get-tsconfig: 4.10.1
      stable-hash-x: 0.1.1
    optionalDependencies:
      unrs-resolver: 1.7.11

  eslint-import-resolver-node@0.3.9:
    dependencies:
      debug: 3.2.7
      is-core-module: 2.16.1
      resolve: 1.22.10
    transitivePeerDependencies:
      - supports-color
    optional: true

  eslint-json-compat-utils@0.2.1(eslint@9.28.0(jiti@2.1.2))(jsonc-eslint-parser@2.4.0):
    dependencies:
      eslint: 9.28.0(jiti@2.1.2)
      esquery: 1.6.0
      jsonc-eslint-parser: 2.4.0

  eslint-plugin-command@3.2.1(eslint@9.28.0(jiti@2.1.2)):
    dependencies:
      '@es-joy/jsdoccomment': 0.50.2
      eslint: 9.28.0(jiti@2.1.2)

  eslint-plugin-es-x@7.8.0(eslint@9.28.0(jiti@2.1.2)):
    dependencies:
      '@eslint-community/eslint-utils': 4.7.0(eslint@9.28.0(jiti@2.1.2))
      '@eslint-community/regexpp': 4.12.1
      eslint: 9.28.0(jiti@2.1.2)
      eslint-compat-utils: 0.5.1(eslint@9.28.0(jiti@2.1.2))

  eslint-plugin-import-x@4.15.1(@typescript-eslint/utils@8.33.1(eslint@9.28.0(jiti@2.1.2))(typescript@5.8.3))(eslint-import-resolver-node@0.3.9)(eslint@9.28.0(jiti@2.1.2)):
    dependencies:
      '@typescript-eslint/types': 8.33.1
      comment-parser: 1.4.1
      debug: 4.4.1
      eslint: 9.28.0(jiti@2.1.2)
      eslint-import-context: 0.1.8(unrs-resolver@1.7.11)
      is-glob: 4.0.3
      minimatch: 10.0.1
      semver: 7.7.2
      stable-hash-x: 0.1.1
      unrs-resolver: 1.7.11
    optionalDependencies:
      '@typescript-eslint/utils': 8.33.1(eslint@9.28.0(jiti@2.1.2))(typescript@5.8.3)
      eslint-import-resolver-node: 0.3.9
    transitivePeerDependencies:
      - supports-color

  eslint-plugin-jsdoc@50.7.1(eslint@9.28.0(jiti@2.1.2)):
    dependencies:
      '@es-joy/jsdoccomment': 0.50.2
      are-docs-informative: 0.0.2
      comment-parser: 1.4.1
      debug: 4.4.1
      escape-string-regexp: 4.0.0
      eslint: 9.28.0(jiti@2.1.2)
      espree: 10.3.0
      esquery: 1.6.0
      parse-imports-exports: 0.2.4
      semver: 7.7.2
      spdx-expression-parse: 4.0.0
    transitivePeerDependencies:
      - supports-color

  eslint-plugin-json-schema-validator@5.4.1(eslint@9.28.0(jiti@2.1.2)):
    dependencies:
      '@eslint-community/eslint-utils': 4.7.0(eslint@9.28.0(jiti@2.1.2))
      ajv: 8.17.1
      debug: 4.4.1
      eslint: 9.28.0(jiti@2.1.2)
      eslint-compat-utils: 0.6.5(eslint@9.28.0(jiti@2.1.2))
      eslint-json-compat-utils: 0.2.1(eslint@9.28.0(jiti@2.1.2))(jsonc-eslint-parser@2.4.0)
      json-schema-migrate-x: 2.1.0
      jsonc-eslint-parser: 2.4.0
      minimatch: 10.0.1
      synckit: 0.11.8
      toml-eslint-parser: 0.10.0
      tunnel-agent: 0.6.0
      yaml-eslint-parser: 1.3.0
    transitivePeerDependencies:
      - '@eslint/json'
      - supports-color

  eslint-plugin-jsonc@2.20.1(eslint@9.28.0(jiti@2.1.2)):
    dependencies:
      '@eslint-community/eslint-utils': 4.7.0(eslint@9.28.0(jiti@2.1.2))
      eslint: 9.28.0(jiti@2.1.2)
      eslint-compat-utils: 0.6.5(eslint@9.28.0(jiti@2.1.2))
      eslint-json-compat-utils: 0.2.1(eslint@9.28.0(jiti@2.1.2))(jsonc-eslint-parser@2.4.0)
      espree: 10.3.0
      graphemer: 1.4.0
      jsonc-eslint-parser: 2.4.0
      natural-compare: 1.4.0
      synckit: 0.11.8
    transitivePeerDependencies:
      - '@eslint/json'

  eslint-plugin-n@17.19.0(eslint@9.28.0(jiti@2.1.2))(typescript@5.8.3):
    dependencies:
      '@eslint-community/eslint-utils': 4.7.0(eslint@9.28.0(jiti@2.1.2))
      '@typescript-eslint/utils': 8.33.1(eslint@9.28.0(jiti@2.1.2))(typescript@5.8.3)
      enhanced-resolve: 5.18.1
      eslint: 9.28.0(jiti@2.1.2)
      eslint-plugin-es-x: 7.8.0(eslint@9.28.0(jiti@2.1.2))
      get-tsconfig: 4.10.1
      globals: 15.15.0
      ignore: 5.3.2
      minimatch: 9.0.5
      semver: 7.7.2
      ts-declaration-location: 1.0.7(typescript@5.8.3)
    transitivePeerDependencies:
      - supports-color
      - typescript

  eslint-plugin-perfectionist@4.14.0(eslint@9.28.0(jiti@2.1.2))(typescript@5.8.3):
    dependencies:
      '@typescript-eslint/types': 8.33.1
      '@typescript-eslint/utils': 8.33.1(eslint@9.28.0(jiti@2.1.2))(typescript@5.8.3)
      eslint: 9.28.0(jiti@2.1.2)
      natural-orderby: 5.0.0
    transitivePeerDependencies:
      - supports-color
      - typescript

  eslint-plugin-prettier@5.4.1(eslint-config-prettier@10.1.5(eslint@9.28.0(jiti@2.1.2)))(eslint@9.28.0(jiti@2.1.2))(prettier@3.5.3):
    dependencies:
      eslint: 9.28.0(jiti@2.1.2)
      prettier: 3.5.3
      prettier-linter-helpers: 1.0.0
      synckit: 0.11.8
    optionalDependencies:
      eslint-config-prettier: 10.1.5(eslint@9.28.0(jiti@2.1.2))

  eslint-plugin-regexp@2.9.0(eslint@9.28.0(jiti@2.1.2)):
    dependencies:
      '@eslint-community/eslint-utils': 4.7.0(eslint@9.28.0(jiti@2.1.2))
      '@eslint-community/regexpp': 4.12.1
      comment-parser: 1.4.1
      eslint: 9.28.0(jiti@2.1.2)
      jsdoc-type-pratt-parser: 4.1.0
      refa: 0.12.1
      regexp-ast-analysis: 0.7.1
      scslre: 0.3.0

  eslint-plugin-toml@0.12.0(eslint@9.28.0(jiti@2.1.2)):
    dependencies:
      debug: 4.4.1
      eslint: 9.28.0(jiti@2.1.2)
      eslint-compat-utils: 0.6.5(eslint@9.28.0(jiti@2.1.2))
      lodash: 4.17.21
      toml-eslint-parser: 0.10.0
    transitivePeerDependencies:
      - supports-color

  eslint-plugin-unicorn@59.0.1(eslint@9.28.0(jiti@2.1.2)):
    dependencies:
      '@babel/helper-validator-identifier': 7.27.1
      '@eslint-community/eslint-utils': 4.7.0(eslint@9.28.0(jiti@2.1.2))
      '@eslint/plugin-kit': 0.2.8
      ci-info: 4.2.0
      clean-regexp: 1.0.0
      core-js-compat: 3.43.0
      eslint: 9.28.0(jiti@2.1.2)
      esquery: 1.6.0
      find-up-simple: 1.0.1
      globals: 16.2.0
      indent-string: 5.0.0
      is-builtin-module: 5.0.0
      jsesc: 3.1.0
      pluralize: 8.0.0
      regexp-tree: 0.1.27
      regjsparser: 0.12.0
      semver: 7.7.2
      strip-indent: 4.0.0

  eslint-plugin-unused-imports@4.1.4(@typescript-eslint/eslint-plugin@8.33.1(@typescript-eslint/parser@8.33.1(eslint@9.28.0(jiti@2.1.2))(typescript@5.8.3))(eslint@9.28.0(jiti@2.1.2))(typescript@5.8.3))(eslint@9.28.0(jiti@2.1.2)):
    dependencies:
      eslint: 9.28.0(jiti@2.1.2)
    optionalDependencies:
      '@typescript-eslint/eslint-plugin': 8.33.1(@typescript-eslint/parser@8.33.1(eslint@9.28.0(jiti@2.1.2))(typescript@5.8.3))(eslint@9.28.0(jiti@2.1.2))(typescript@5.8.3)

  eslint-plugin-yml@1.18.0(eslint@9.28.0(jiti@2.1.2)):
    dependencies:
      debug: 4.4.1
      escape-string-regexp: 4.0.0
      eslint: 9.28.0(jiti@2.1.2)
      eslint-compat-utils: 0.6.5(eslint@9.28.0(jiti@2.1.2))
      natural-compare: 1.4.0
      yaml-eslint-parser: 1.3.0
    transitivePeerDependencies:
      - supports-color

  eslint-scope@8.3.0:
    dependencies:
      esrecurse: 4.3.0
      estraverse: 5.3.0

  eslint-visitor-keys@3.4.3: {}

  eslint-visitor-keys@4.2.0: {}

  eslint@9.28.0(jiti@2.1.2):
    dependencies:
      '@eslint-community/eslint-utils': 4.7.0(eslint@9.28.0(jiti@2.1.2))
      '@eslint-community/regexpp': 4.12.1
      '@eslint/config-array': 0.20.0
      '@eslint/config-helpers': 0.2.2
      '@eslint/core': 0.14.0
      '@eslint/eslintrc': 3.3.1
      '@eslint/js': 9.28.0
      '@eslint/plugin-kit': 0.3.1
      '@humanfs/node': 0.16.6
      '@humanwhocodes/module-importer': 1.0.1
      '@humanwhocodes/retry': 0.4.3
      '@types/estree': 1.0.8
      '@types/json-schema': 7.0.15
      ajv: 6.12.6
      chalk: 4.1.2
      cross-spawn: 7.0.6
      debug: 4.4.1
      escape-string-regexp: 4.0.0
      eslint-scope: 8.3.0
      eslint-visitor-keys: 4.2.0
      espree: 10.3.0
      esquery: 1.6.0
      esutils: 2.0.3
      fast-deep-equal: 3.1.3
      file-entry-cache: 8.0.0
      find-up: 5.0.0
      glob-parent: 6.0.2
      ignore: 5.3.2
      imurmurhash: 0.1.4
      is-glob: 4.0.3
      json-stable-stringify-without-jsonify: 1.0.1
      lodash.merge: 4.6.2
      minimatch: 3.1.2
      natural-compare: 1.4.0
      optionator: 0.9.4
    optionalDependencies:
      jiti: 2.1.2
    transitivePeerDependencies:
      - supports-color

  espree@10.3.0:
    dependencies:
      acorn: 8.15.0
      acorn-jsx: 5.3.2(acorn@8.15.0)
      eslint-visitor-keys: 4.2.0

  espree@9.6.1:
    dependencies:
      acorn: 8.15.0
      acorn-jsx: 5.3.2(acorn@8.15.0)
      eslint-visitor-keys: 3.4.3

  esprima@4.0.1: {}

  esquery@1.6.0:
    dependencies:
      estraverse: 5.3.0

  esrecurse@4.3.0:
    dependencies:
      estraverse: 5.3.0

  estraverse@5.3.0: {}

  estree-walker@3.0.3:
    dependencies:
      '@types/estree': 1.0.8

  esutils@2.0.3: {}

  eventemitter3@5.0.1: {}

  expect-type@1.2.1: {}

  exsolve@1.0.5: {}

  extend@3.0.2: {}

  extendable-error@0.1.7: {}

  external-editor@3.1.0:
    dependencies:
      chardet: 0.7.0
      iconv-lite: 0.4.24
      tmp: 0.0.33

  fast-content-type-parse@3.0.0: {}

  fast-deep-equal@3.1.3: {}

  fast-diff@1.3.0: {}

  fast-glob@3.3.3:
    dependencies:
      '@nodelib/fs.stat': 2.0.5
      '@nodelib/fs.walk': 1.2.8
      glob-parent: 5.1.2
      merge2: 1.4.1
      micromatch: 4.0.8

  fast-json-stable-stringify@2.1.0: {}

  fast-levenshtein@2.0.6: {}

  fast-uri@3.0.6: {}

  fastq@1.19.1:
    dependencies:
      reusify: 1.1.0

  fault@2.0.1:
    dependencies:
      format: 0.2.2

  fdir@6.4.6(picomatch@4.0.2):
    optionalDependencies:
      picomatch: 4.0.2

  file-entry-cache@8.0.0:
    dependencies:
      flat-cache: 4.0.1

  fill-range@7.1.1:
    dependencies:
      to-regex-range: 5.0.1

  find-up-simple@1.0.1: {}

  find-up@4.1.0:
    dependencies:
      locate-path: 5.0.0
      path-exists: 4.0.0

  find-up@5.0.0:
    dependencies:
      locate-path: 6.0.0
      path-exists: 4.0.0

  fix-dts-default-cjs-exports@1.0.1:
    dependencies:
      magic-string: 0.30.17
      mlly: 1.7.4
      rollup: 4.41.1

  flat-cache@4.0.1:
    dependencies:
      flatted: 3.3.3
      keyv: 4.5.4

  flatted@3.3.3: {}

  foreground-child@3.3.1:
    dependencies:
      cross-spawn: 7.0.6
      signal-exit: 4.1.0

  format@0.2.2: {}

  fs-extra@7.0.1:
    dependencies:
      graceful-fs: 4.2.11
      jsonfile: 4.0.0
      universalify: 0.1.2

  fs-extra@8.1.0:
    dependencies:
      graceful-fs: 4.2.11
      jsonfile: 4.0.0
      universalify: 0.1.2

  fsevents@2.3.3:
    optional: true

  function-bind@1.1.2:
    optional: true

  get-east-asian-width@1.3.0: {}

  get-tsconfig@4.10.1:
    dependencies:
      resolve-pkg-maps: 1.0.0

  git-hooks-list@4.1.1: {}

  glob-parent@5.1.2:
    dependencies:
      is-glob: 4.0.3

  glob-parent@6.0.2:
    dependencies:
      is-glob: 4.0.3

  glob@10.4.5:
    dependencies:
      foreground-child: 3.3.1
      jackspeak: 3.4.3
      minimatch: 9.0.5
      minipass: 7.1.2
      package-json-from-dist: 1.0.1
      path-scurry: 1.11.1

  globals@14.0.0: {}

  globals@15.15.0: {}

  globals@16.2.0: {}

  globby@11.1.0:
    dependencies:
      array-union: 2.1.0
      dir-glob: 3.0.1
      fast-glob: 3.3.3
      ignore: 5.3.2
      merge2: 1.4.1
      slash: 3.0.0

  graceful-fs@4.2.11: {}

  graphemer@1.4.0: {}

  has-flag@4.0.0: {}

  hasown@2.0.2:
    dependencies:
      function-bind: 1.1.2
    optional: true

  html-escaper@2.0.2: {}

  human-id@4.1.1: {}

  husky@9.1.7: {}

  iconv-lite@0.4.24:
    dependencies:
      safer-buffer: 2.1.2

  ignore@5.3.2: {}

  ignore@7.0.5: {}

  import-fresh@3.3.1:
    dependencies:
      parent-module: 1.0.1
      resolve-from: 4.0.0

  imurmurhash@0.1.4: {}

  indent-string@5.0.0: {}

  is-builtin-module@5.0.0:
    dependencies:
      builtin-modules: 5.0.0

  is-core-module@2.16.1:
    dependencies:
      hasown: 2.0.2
    optional: true

  is-extglob@2.1.1: {}

  is-fullwidth-code-point@3.0.0: {}

  is-fullwidth-code-point@4.0.0: {}

  is-fullwidth-code-point@5.0.0:
    dependencies:
      get-east-asian-width: 1.3.0

  is-glob@4.0.3:
    dependencies:
      is-extglob: 2.1.1

  is-in-ci@1.0.0: {}

  is-number@7.0.0: {}

  is-plain-obj@4.1.0: {}

  is-subdir@1.2.0:
    dependencies:
      better-path-resolve: 1.0.0

  is-windows@1.0.2: {}

  isexe@2.0.0: {}

  istanbul-lib-coverage@3.2.2: {}

  istanbul-lib-report@3.0.1:
    dependencies:
      istanbul-lib-coverage: 3.2.2
      make-dir: 4.0.0
      supports-color: 7.2.0

  istanbul-lib-source-maps@5.0.6:
    dependencies:
      '@jridgewell/trace-mapping': 0.3.25
      debug: 4.4.1
      istanbul-lib-coverage: 3.2.2
    transitivePeerDependencies:
      - supports-color

  istanbul-reports@3.1.7:
    dependencies:
      html-escaper: 2.0.2
      istanbul-lib-report: 3.0.1

  jackspeak@3.4.3:
    dependencies:
      '@isaacs/cliui': 8.0.2
    optionalDependencies:
      '@pkgjs/parseargs': 0.11.0

  jiti@2.1.2: {}

  jju@1.4.0: {}

  joycon@3.1.1: {}

  js-tokens@9.0.1: {}

  js-yaml@3.14.1:
    dependencies:
      argparse: 1.0.10
      esprima: 4.0.1

  js-yaml@4.1.0:
    dependencies:
      argparse: 2.0.1

  jsdoc-type-pratt-parser@4.1.0: {}

  jsesc@3.0.2: {}

  jsesc@3.1.0: {}

  json-buffer@3.0.1: {}

  json-schema-migrate-x@2.1.0:
    dependencies:
      ajv: 8.17.1

  json-schema-traverse@0.4.1: {}

  json-schema-traverse@1.0.0: {}

  json-stable-stringify-without-jsonify@1.0.1: {}

  jsonc-eslint-parser@2.4.0:
    dependencies:
      acorn: 8.15.0
      eslint-visitor-keys: 3.4.3
      espree: 9.6.1
      semver: 7.7.2

  jsonfile@4.0.0:
    optionalDependencies:
      graceful-fs: 4.2.11

  keyv@4.5.4:
    dependencies:
      json-buffer: 3.0.1

  levn@0.4.1:
    dependencies:
      prelude-ls: 1.2.1
      type-check: 0.4.0

  lilconfig@3.1.3: {}

  lines-and-columns@1.2.4: {}

  lint-staged@16.1.2:
    dependencies:
      chalk: 5.4.1
      commander: 14.0.0
      debug: 4.4.1
      lilconfig: 3.1.3
      listr2: 8.3.3
      micromatch: 4.0.8
      nano-spawn: 1.0.2
      pidtree: 0.6.0
      string-argv: 0.3.2
      yaml: 2.8.0
    transitivePeerDependencies:
      - supports-color

  listr2@8.3.3:
    dependencies:
      cli-truncate: 4.0.0
      colorette: 2.0.20
      eventemitter3: 5.0.1
      log-update: 6.1.0
      rfdc: 1.4.1
      wrap-ansi: 9.0.0

  load-tsconfig@0.2.5: {}

  local-pkg@1.1.1:
    dependencies:
      mlly: 1.7.4
      pkg-types: 2.1.0
      quansync: 0.2.10

  locate-path@5.0.0:
    dependencies:
      p-locate: 4.1.0

  locate-path@6.0.0:
    dependencies:
      p-locate: 5.0.0

  lodash.merge@4.6.2: {}

  lodash.sortby@4.7.0: {}

  lodash.startcase@4.4.0: {}

  lodash@4.17.21: {}

  log-update@6.1.0:
    dependencies:
      ansi-escapes: 7.0.0
      cli-cursor: 5.0.0
      slice-ansi: 7.1.0
      strip-ansi: 7.1.0
      wrap-ansi: 9.0.0

  longest-streak@3.1.0: {}

  loupe@3.1.3: {}

  lru-cache@10.4.3: {}

  magic-string@0.30.17:
    dependencies:
      '@jridgewell/sourcemap-codec': 1.5.0

  magicast@0.3.5:
    dependencies:
      '@babel/parser': 7.27.5
      '@babel/types': 7.27.6
      source-map-js: 1.2.1

  make-dir@4.0.0:
    dependencies:
      semver: 7.7.2

  markdown-table@3.0.4: {}

  mdast-util-find-and-replace@3.0.2:
    dependencies:
      '@types/mdast': 4.0.4
      escape-string-regexp: 5.0.0
      unist-util-is: 6.0.0
      unist-util-visit-parents: 6.0.1

  mdast-util-from-markdown@2.0.2:
    dependencies:
      '@types/mdast': 4.0.4
      '@types/unist': 3.0.3
      decode-named-character-reference: 1.1.0
      devlop: 1.1.0
      mdast-util-to-string: 4.0.0
      micromark: 4.0.2
      micromark-util-decode-numeric-character-reference: 2.0.2
      micromark-util-decode-string: 2.0.1
      micromark-util-normalize-identifier: 2.0.1
      micromark-util-symbol: 2.0.1
      micromark-util-types: 2.0.2
      unist-util-stringify-position: 4.0.0
    transitivePeerDependencies:
      - supports-color

  mdast-util-frontmatter@2.0.1:
    dependencies:
      '@types/mdast': 4.0.4
      devlop: 1.1.0
      escape-string-regexp: 5.0.0
      mdast-util-from-markdown: 2.0.2
      mdast-util-to-markdown: 2.1.2
      micromark-extension-frontmatter: 2.0.0
    transitivePeerDependencies:
      - supports-color

  mdast-util-gfm-autolink-literal@2.0.1:
    dependencies:
      '@types/mdast': 4.0.4
      ccount: 2.0.1
      devlop: 1.1.0
      mdast-util-find-and-replace: 3.0.2
      micromark-util-character: 2.1.1

  mdast-util-gfm-footnote@2.1.0:
    dependencies:
      '@types/mdast': 4.0.4
      devlop: 1.1.0
      mdast-util-from-markdown: 2.0.2
      mdast-util-to-markdown: 2.1.2
      micromark-util-normalize-identifier: 2.0.1
    transitivePeerDependencies:
      - supports-color

  mdast-util-gfm-strikethrough@2.0.0:
    dependencies:
      '@types/mdast': 4.0.4
      mdast-util-from-markdown: 2.0.2
      mdast-util-to-markdown: 2.1.2
    transitivePeerDependencies:
      - supports-color

  mdast-util-gfm-table@2.0.0:
    dependencies:
      '@types/mdast': 4.0.4
      devlop: 1.1.0
      markdown-table: 3.0.4
      mdast-util-from-markdown: 2.0.2
      mdast-util-to-markdown: 2.1.2
    transitivePeerDependencies:
      - supports-color

  mdast-util-gfm-task-list-item@2.0.0:
    dependencies:
      '@types/mdast': 4.0.4
      devlop: 1.1.0
      mdast-util-from-markdown: 2.0.2
      mdast-util-to-markdown: 2.1.2
    transitivePeerDependencies:
      - supports-color

  mdast-util-gfm@3.1.0:
    dependencies:
      mdast-util-from-markdown: 2.0.2
      mdast-util-gfm-autolink-literal: 2.0.1
      mdast-util-gfm-footnote: 2.1.0
      mdast-util-gfm-strikethrough: 2.0.0
      mdast-util-gfm-table: 2.0.0
      mdast-util-gfm-task-list-item: 2.0.0
      mdast-util-to-markdown: 2.1.2
    transitivePeerDependencies:
      - supports-color

  mdast-util-phrasing@4.1.0:
    dependencies:
      '@types/mdast': 4.0.4
      unist-util-is: 6.0.0

  mdast-util-to-markdown@2.1.2:
    dependencies:
      '@types/mdast': 4.0.4
      '@types/unist': 3.0.3
      longest-streak: 3.1.0
      mdast-util-phrasing: 4.1.0
      mdast-util-to-string: 4.0.0
      micromark-util-classify-character: 2.0.1
      micromark-util-decode-string: 2.0.1
      unist-util-visit: 5.0.0
      zwitch: 2.0.4

  mdast-util-to-string@4.0.0:
    dependencies:
      '@types/mdast': 4.0.4

  merge2@1.4.1: {}

  micromark-core-commonmark@2.0.3:
    dependencies:
      decode-named-character-reference: 1.1.0
      devlop: 1.1.0
      micromark-factory-destination: 2.0.1
      micromark-factory-label: 2.0.1
      micromark-factory-space: 2.0.1
      micromark-factory-title: 2.0.1
      micromark-factory-whitespace: 2.0.1
      micromark-util-character: 2.1.1
      micromark-util-chunked: 2.0.1
      micromark-util-classify-character: 2.0.1
      micromark-util-html-tag-name: 2.0.1
      micromark-util-normalize-identifier: 2.0.1
      micromark-util-resolve-all: 2.0.1
      micromark-util-subtokenize: 2.1.0
      micromark-util-symbol: 2.0.1
      micromark-util-types: 2.0.2

  micromark-extension-frontmatter@2.0.0:
    dependencies:
      fault: 2.0.1
      micromark-util-character: 2.1.1
      micromark-util-symbol: 2.0.1
      micromark-util-types: 2.0.2

  micromark-extension-gfm-autolink-literal@2.1.0:
    dependencies:
      micromark-util-character: 2.1.1
      micromark-util-sanitize-uri: 2.0.1
      micromark-util-symbol: 2.0.1
      micromark-util-types: 2.0.2

  micromark-extension-gfm-footnote@2.1.0:
    dependencies:
      devlop: 1.1.0
      micromark-core-commonmark: 2.0.3
      micromark-factory-space: 2.0.1
      micromark-util-character: 2.1.1
      micromark-util-normalize-identifier: 2.0.1
      micromark-util-sanitize-uri: 2.0.1
      micromark-util-symbol: 2.0.1
      micromark-util-types: 2.0.2

  micromark-extension-gfm-strikethrough@2.1.0:
    dependencies:
      devlop: 1.1.0
      micromark-util-chunked: 2.0.1
      micromark-util-classify-character: 2.0.1
      micromark-util-resolve-all: 2.0.1
      micromark-util-symbol: 2.0.1
      micromark-util-types: 2.0.2

  micromark-extension-gfm-table@2.1.1:
    dependencies:
      devlop: 1.1.0
      micromark-factory-space: 2.0.1
      micromark-util-character: 2.1.1
      micromark-util-symbol: 2.0.1
      micromark-util-types: 2.0.2

  micromark-extension-gfm-tagfilter@2.0.0:
    dependencies:
      micromark-util-types: 2.0.2

  micromark-extension-gfm-task-list-item@2.1.0:
    dependencies:
      devlop: 1.1.0
      micromark-factory-space: 2.0.1
      micromark-util-character: 2.1.1
      micromark-util-symbol: 2.0.1
      micromark-util-types: 2.0.2

  micromark-extension-gfm@3.0.0:
    dependencies:
      micromark-extension-gfm-autolink-literal: 2.1.0
      micromark-extension-gfm-footnote: 2.1.0
      micromark-extension-gfm-strikethrough: 2.1.0
      micromark-extension-gfm-table: 2.1.1
      micromark-extension-gfm-tagfilter: 2.0.0
      micromark-extension-gfm-task-list-item: 2.1.0
      micromark-util-combine-extensions: 2.0.1
      micromark-util-types: 2.0.2

  micromark-factory-destination@2.0.1:
    dependencies:
      micromark-util-character: 2.1.1
      micromark-util-symbol: 2.0.1
      micromark-util-types: 2.0.2

  micromark-factory-label@2.0.1:
    dependencies:
      devlop: 1.1.0
      micromark-util-character: 2.1.1
      micromark-util-symbol: 2.0.1
      micromark-util-types: 2.0.2

  micromark-factory-space@2.0.1:
    dependencies:
      micromark-util-character: 2.1.1
      micromark-util-types: 2.0.2

  micromark-factory-title@2.0.1:
    dependencies:
      micromark-factory-space: 2.0.1
      micromark-util-character: 2.1.1
      micromark-util-symbol: 2.0.1
      micromark-util-types: 2.0.2

  micromark-factory-whitespace@2.0.1:
    dependencies:
      micromark-factory-space: 2.0.1
      micromark-util-character: 2.1.1
      micromark-util-symbol: 2.0.1
      micromark-util-types: 2.0.2

  micromark-util-character@2.1.1:
    dependencies:
      micromark-util-symbol: 2.0.1
      micromark-util-types: 2.0.2

  micromark-util-chunked@2.0.1:
    dependencies:
      micromark-util-symbol: 2.0.1

  micromark-util-classify-character@2.0.1:
    dependencies:
      micromark-util-character: 2.1.1
      micromark-util-symbol: 2.0.1
      micromark-util-types: 2.0.2

  micromark-util-combine-extensions@2.0.1:
    dependencies:
      micromark-util-chunked: 2.0.1
      micromark-util-types: 2.0.2

  micromark-util-decode-numeric-character-reference@2.0.2:
    dependencies:
      micromark-util-symbol: 2.0.1

  micromark-util-decode-string@2.0.1:
    dependencies:
      decode-named-character-reference: 1.1.0
      micromark-util-character: 2.1.1
      micromark-util-decode-numeric-character-reference: 2.0.2
      micromark-util-symbol: 2.0.1

  micromark-util-encode@2.0.1: {}

  micromark-util-html-tag-name@2.0.1: {}

  micromark-util-normalize-identifier@2.0.1:
    dependencies:
      micromark-util-symbol: 2.0.1

  micromark-util-resolve-all@2.0.1:
    dependencies:
      micromark-util-types: 2.0.2

  micromark-util-sanitize-uri@2.0.1:
    dependencies:
      micromark-util-character: 2.1.1
      micromark-util-encode: 2.0.1
      micromark-util-symbol: 2.0.1

  micromark-util-subtokenize@2.1.0:
    dependencies:
      devlop: 1.1.0
      micromark-util-chunked: 2.0.1
      micromark-util-symbol: 2.0.1
      micromark-util-types: 2.0.2

  micromark-util-symbol@2.0.1: {}

  micromark-util-types@2.0.2: {}

  micromark@4.0.2:
    dependencies:
      '@types/debug': 4.1.12
      debug: 4.4.1
      decode-named-character-reference: 1.1.0
      devlop: 1.1.0
      micromark-core-commonmark: 2.0.3
      micromark-factory-space: 2.0.1
      micromark-util-character: 2.1.1
      micromark-util-chunked: 2.0.1
      micromark-util-combine-extensions: 2.0.1
      micromark-util-decode-numeric-character-reference: 2.0.2
      micromark-util-encode: 2.0.1
      micromark-util-normalize-identifier: 2.0.1
      micromark-util-resolve-all: 2.0.1
      micromark-util-sanitize-uri: 2.0.1
      micromark-util-subtokenize: 2.1.0
      micromark-util-symbol: 2.0.1
      micromark-util-types: 2.0.2
    transitivePeerDependencies:
      - supports-color

  micromatch@4.0.8:
    dependencies:
      braces: 3.0.3
      picomatch: 2.3.1

  mimic-function@5.0.1: {}

  min-indent@1.0.1: {}

  minimatch@10.0.1:
    dependencies:
      brace-expansion: 2.0.1

  minimatch@3.1.2:
    dependencies:
      brace-expansion: 1.1.11

  minimatch@9.0.5:
    dependencies:
      brace-expansion: 2.0.1

  minipass@7.1.2: {}

  mlly@1.7.4:
    dependencies:
      acorn: 8.15.0
      pathe: 2.0.3
      pkg-types: 1.3.1
      ufo: 1.6.1

  mri@1.2.0: {}

  ms@2.1.3: {}

  mz@2.7.0:
    dependencies:
      any-promise: 1.3.0
      object-assign: 4.1.1
      thenify-all: 1.6.0

  nano-spawn@1.0.2: {}

  nanoid@3.3.11: {}

  napi-postinstall@0.2.4: {}

  natural-compare@1.4.0: {}

  natural-orderby@5.0.0: {}

  node-fetch@2.7.0:
    dependencies:
      whatwg-url: 5.0.0

  node-releases@2.0.19: {}

  object-assign@4.1.1: {}

  onetime@7.0.0:
    dependencies:
      mimic-function: 5.0.1

  optionator@0.9.4:
    dependencies:
      deep-is: 0.1.4
      fast-levenshtein: 2.0.6
      levn: 0.4.1
      prelude-ls: 1.2.1
      type-check: 0.4.0
      word-wrap: 1.2.5

  os-tmpdir@1.0.2: {}

  outdent@0.5.0: {}

  p-filter@2.1.0:
    dependencies:
      p-map: 2.1.0

  p-limit@2.3.0:
    dependencies:
      p-try: 2.2.0

  p-limit@3.1.0:
    dependencies:
      yocto-queue: 0.1.0

  p-locate@4.1.0:
    dependencies:
      p-limit: 2.3.0

  p-locate@5.0.0:
    dependencies:
      p-limit: 3.1.0

  p-map@2.1.0: {}

  p-try@2.2.0: {}

  package-directory@8.1.0:
    dependencies:
      find-up-simple: 1.0.1

  package-json-from-dist@1.0.1: {}

  package-manager-detector@0.2.11:
    dependencies:
      quansync: 0.2.10

  package-manager-detector@1.3.0: {}

  parent-module@1.0.1:
    dependencies:
      callsites: 3.1.0

  parse-imports-exports@0.2.4:
    dependencies:
      parse-statements: 1.0.11

  parse-statements@1.0.11: {}

  path-exists@4.0.0: {}

  path-key@3.1.1: {}

  path-parse@1.0.7:
    optional: true

  path-scurry@1.11.1:
    dependencies:
      lru-cache: 10.4.3
      minipass: 7.1.2

  path-type@4.0.0: {}

  pathe@2.0.3: {}

  pathval@2.0.0: {}

  picocolors@1.1.1: {}

  picomatch@2.3.1: {}

  picomatch@4.0.2: {}

  pidtree@0.6.0: {}

  pify@4.0.1: {}

  pirates@4.0.7: {}

  pkg-types@1.3.1:
    dependencies:
      confbox: 0.1.8
      mlly: 1.7.4
      pathe: 2.0.3

  pkg-types@2.1.0:
    dependencies:
      confbox: 0.2.2
      exsolve: 1.0.5
      pathe: 2.0.3

  pluralize@8.0.0: {}

  postcss-load-config@6.0.1(jiti@2.1.2)(postcss@8.5.3)(tsx@4.20.3)(yaml@2.8.0):
    dependencies:
      lilconfig: 3.1.3
    optionalDependencies:
      jiti: 2.1.2
      postcss: 8.5.3
      tsx: 4.20.3
      yaml: 2.8.0

  postcss@8.5.3:
    dependencies:
      nanoid: 3.3.11
      picocolors: 1.1.1
      source-map-js: 1.2.1

  prelude-ls@1.2.1: {}

  prettier-linter-helpers@1.0.0:
    dependencies:
      fast-diff: 1.3.0

  prettier@2.8.8: {}

  prettier@3.5.3: {}

  punycode@2.3.1: {}

  quansync@0.2.10: {}

  queue-microtask@1.2.3: {}

  read-yaml-file@1.1.0:
    dependencies:
      graceful-fs: 4.2.11
      js-yaml: 3.14.1
      pify: 4.0.1
      strip-bom: 3.0.0

  readdirp@4.1.2: {}

  refa@0.12.1:
    dependencies:
      '@eslint-community/regexpp': 4.12.1

  regexp-ast-analysis@0.7.1:
    dependencies:
      '@eslint-community/regexpp': 4.12.1
      refa: 0.12.1

  regexp-tree@0.1.27: {}

  regjsparser@0.12.0:
    dependencies:
      jsesc: 3.0.2

  remark-parse@11.0.0:
    dependencies:
      '@types/mdast': 4.0.4
      mdast-util-from-markdown: 2.0.2
      micromark-util-types: 2.0.2
      unified: 11.0.5
    transitivePeerDependencies:
      - supports-color

  remark-stringify@11.0.0:
    dependencies:
      '@types/mdast': 4.0.4
      mdast-util-to-markdown: 2.1.2
      unified: 11.0.5

  remark@15.0.1:
    dependencies:
      '@types/mdast': 4.0.4
      remark-parse: 11.0.0
      remark-stringify: 11.0.0
      unified: 11.0.5
    transitivePeerDependencies:
      - supports-color

  require-from-string@2.0.2: {}

  resolve-from@4.0.0: {}

  resolve-from@5.0.0: {}

  resolve-pkg-maps@1.0.0: {}

  resolve@1.22.10:
    dependencies:
      is-core-module: 2.16.1
      path-parse: 1.0.7
      supports-preserve-symlinks-flag: 1.0.0
    optional: true

  restore-cursor@5.1.0:
    dependencies:
      onetime: 7.0.0
      signal-exit: 4.1.0

  reusify@1.1.0: {}

  rfdc@1.4.1: {}

  rollup@4.41.1:
    dependencies:
      '@types/estree': 1.0.7
    optionalDependencies:
      '@rollup/rollup-android-arm-eabi': 4.41.1
      '@rollup/rollup-android-arm64': 4.41.1
      '@rollup/rollup-darwin-arm64': 4.41.1
      '@rollup/rollup-darwin-x64': 4.41.1
      '@rollup/rollup-freebsd-arm64': 4.41.1
      '@rollup/rollup-freebsd-x64': 4.41.1
      '@rollup/rollup-linux-arm-gnueabihf': 4.41.1
      '@rollup/rollup-linux-arm-musleabihf': 4.41.1
      '@rollup/rollup-linux-arm64-gnu': 4.41.1
      '@rollup/rollup-linux-arm64-musl': 4.41.1
      '@rollup/rollup-linux-loongarch64-gnu': 4.41.1
      '@rollup/rollup-linux-powerpc64le-gnu': 4.41.1
      '@rollup/rollup-linux-riscv64-gnu': 4.41.1
      '@rollup/rollup-linux-riscv64-musl': 4.41.1
      '@rollup/rollup-linux-s390x-gnu': 4.41.1
      '@rollup/rollup-linux-x64-gnu': 4.41.1
      '@rollup/rollup-linux-x64-musl': 4.41.1
      '@rollup/rollup-win32-arm64-msvc': 4.41.1
      '@rollup/rollup-win32-ia32-msvc': 4.41.1
      '@rollup/rollup-win32-x64-msvc': 4.41.1
      fsevents: 2.3.3

  run-parallel@1.2.0:
    dependencies:
      queue-microtask: 1.2.3

  safe-buffer@5.2.1: {}

  safer-buffer@2.1.2: {}

  scslre@0.3.0:
    dependencies:
      '@eslint-community/regexpp': 4.12.1
      refa: 0.12.1
      regexp-ast-analysis: 0.7.1

  semver@7.7.2: {}

  shebang-command@2.0.0:
    dependencies:
      shebang-regex: 3.0.0

  shebang-regex@3.0.0: {}

  siginfo@2.0.0: {}

  signal-exit@4.1.0: {}

  slash@3.0.0: {}

  slice-ansi@5.0.0:
    dependencies:
      ansi-styles: 6.2.1
      is-fullwidth-code-point: 4.0.0

  slice-ansi@7.1.0:
    dependencies:
      ansi-styles: 6.2.1
      is-fullwidth-code-point: 5.0.0

  sort-object-keys@1.1.3: {}

  sort-package-json@3.2.1:
    dependencies:
      detect-indent: 7.0.1
      detect-newline: 4.0.1
      git-hooks-list: 4.1.1
      is-plain-obj: 4.1.0
      semver: 7.7.2
      sort-object-keys: 1.1.3
      tinyglobby: 0.2.14

  source-map-js@1.2.1: {}

  source-map@0.8.0-beta.0:
    dependencies:
      whatwg-url: 7.1.0

  spawndamnit@3.0.1:
    dependencies:
      cross-spawn: 7.0.6
      signal-exit: 4.1.0

  spdx-exceptions@2.5.0: {}

  spdx-expression-parse@4.0.0:
    dependencies:
      spdx-exceptions: 2.5.0
      spdx-license-ids: 3.0.21

  spdx-license-ids@3.0.21: {}

  sprintf-js@1.0.3: {}

  stable-hash-x@0.1.1: {}

  stackback@0.0.2: {}

  std-env@3.9.0: {}

  string-argv@0.3.2: {}

  string-width@4.2.3:
    dependencies:
      emoji-regex: 8.0.0
      is-fullwidth-code-point: 3.0.0
      strip-ansi: 6.0.1

  string-width@5.1.2:
    dependencies:
      eastasianwidth: 0.2.0
      emoji-regex: 9.2.2
      strip-ansi: 7.1.0

  string-width@7.2.0:
    dependencies:
      emoji-regex: 10.4.0
      get-east-asian-width: 1.3.0
      strip-ansi: 7.1.0

  strip-ansi@6.0.1:
    dependencies:
      ansi-regex: 5.0.1

  strip-ansi@7.1.0:
    dependencies:
      ansi-regex: 6.1.0

  strip-bom@3.0.0: {}

  strip-indent@4.0.0:
    dependencies:
      min-indent: 1.0.1

  strip-json-comments@3.1.1: {}

  strip-literal@3.0.0:
    dependencies:
      js-tokens: 9.0.1

  sucrase@3.35.0:
    dependencies:
      '@jridgewell/gen-mapping': 0.3.8
      commander: 4.1.1
      glob: 10.4.5
      lines-and-columns: 1.2.4
      mz: 2.7.0
      pirates: 4.0.7
      ts-interface-checker: 0.1.13

  supports-color@7.2.0:
    dependencies:
      has-flag: 4.0.0

  supports-preserve-symlinks-flag@1.0.0:
    optional: true

  synckit@0.11.8:
    dependencies:
      '@pkgr/core': 0.2.7

  tapable@2.2.2: {}

  term-size@2.2.1: {}

  test-exclude@7.0.1:
    dependencies:
      '@istanbuljs/schema': 0.1.3
      glob: 10.4.5
      minimatch: 9.0.5

  thenify-all@1.6.0:
    dependencies:
      thenify: 3.3.1

  thenify@3.3.1:
    dependencies:
      any-promise: 1.3.0

  tinybench@2.9.0: {}

  tinyexec@0.3.2: {}

  tinyglobby@0.2.14:
    dependencies:
      fdir: 6.4.6(picomatch@4.0.2)
      picomatch: 4.0.2

  tinypool@1.1.0: {}

  tinyrainbow@2.0.0: {}

  tinyspy@4.0.3: {}

  tmp@0.0.33:
    dependencies:
      os-tmpdir: 1.0.2

  to-regex-range@5.0.1:
    dependencies:
      is-number: 7.0.0

  toml-eslint-parser@0.10.0:
    dependencies:
      eslint-visitor-keys: 3.4.3

  tr46@0.0.3: {}

  tr46@1.0.1:
    dependencies:
      punycode: 2.3.1

  tree-kill@1.2.2: {}

  trough@2.2.0: {}

  ts-api-utils@2.1.0(typescript@5.8.3):
    dependencies:
      typescript: 5.8.3

  ts-declaration-location@1.0.7(typescript@5.8.3):
    dependencies:
      picomatch: 4.0.2
      typescript: 5.8.3

  ts-interface-checker@0.1.13: {}

  tslib@2.8.1:
    optional: true

  tsup@8.5.0(jiti@2.1.2)(postcss@8.5.3)(tsx@4.20.3)(typescript@5.8.3)(yaml@2.8.0):
    dependencies:
      bundle-require: 5.1.0(esbuild@0.25.4)
      cac: 6.7.14
      chokidar: 4.0.3
      consola: 3.4.2
      debug: 4.4.1
      esbuild: 0.25.4
      fix-dts-default-cjs-exports: 1.0.1
      joycon: 3.1.1
      picocolors: 1.1.1
      postcss-load-config: 6.0.1(jiti@2.1.2)(postcss@8.5.3)(tsx@4.20.3)(yaml@2.8.0)
      resolve-from: 5.0.0
      rollup: 4.41.1
      source-map: 0.8.0-beta.0
      sucrase: 3.35.0
      tinyexec: 0.3.2
      tinyglobby: 0.2.14
      tree-kill: 1.2.2
    optionalDependencies:
      postcss: 8.5.3
      typescript: 5.8.3
    transitivePeerDependencies:
      - jiti
      - supports-color
      - tsx
      - yaml

  tsx@4.20.3:
    dependencies:
      esbuild: 0.25.4
      get-tsconfig: 4.10.1
    optionalDependencies:
      fsevents: 2.3.3

  tunnel-agent@0.6.0:
    dependencies:
      safe-buffer: 5.2.1

  tunnel@0.0.6: {}

  type-check@0.4.0:
    dependencies:
      prelude-ls: 1.2.1

  typescript-eslint@8.33.1(eslint@9.28.0(jiti@2.1.2))(typescript@5.8.3):
    dependencies:
      '@typescript-eslint/eslint-plugin': 8.33.1(@typescript-eslint/parser@8.33.1(eslint@9.28.0(jiti@2.1.2))(typescript@5.8.3))(eslint@9.28.0(jiti@2.1.2))(typescript@5.8.3)
      '@typescript-eslint/parser': 8.33.1(eslint@9.28.0(jiti@2.1.2))(typescript@5.8.3)
      '@typescript-eslint/utils': 8.33.1(eslint@9.28.0(jiti@2.1.2))(typescript@5.8.3)
      eslint: 9.28.0(jiti@2.1.2)
      typescript: 5.8.3
    transitivePeerDependencies:
      - supports-color

  typescript@5.8.3: {}

  ufo@1.6.1: {}

  undici-types@6.21.0: {}

  undici@5.29.0:
    dependencies:
      '@fastify/busboy': 2.1.1

  unified@11.0.5:
    dependencies:
      '@types/unist': 3.0.3
      bail: 2.0.2
      devlop: 1.1.0
      extend: 3.0.2
      is-plain-obj: 4.1.0
      trough: 2.2.0
      vfile: 6.0.3

  unist-util-is@6.0.0:
    dependencies:
      '@types/unist': 3.0.3

  unist-util-stringify-position@4.0.0:
    dependencies:
      '@types/unist': 3.0.3

  unist-util-visit-parents@6.0.1:
    dependencies:
      '@types/unist': 3.0.3
      unist-util-is: 6.0.0

  unist-util-visit@5.0.0:
    dependencies:
      '@types/unist': 3.0.3
      unist-util-is: 6.0.0
      unist-util-visit-parents: 6.0.1

  universal-user-agent@7.0.3: {}

  universalify@0.1.2: {}

  unrs-resolver@1.7.11:
    dependencies:
      napi-postinstall: 0.2.4
    optionalDependencies:
      '@unrs/resolver-binding-darwin-arm64': 1.7.11
      '@unrs/resolver-binding-darwin-x64': 1.7.11
      '@unrs/resolver-binding-freebsd-x64': 1.7.11
      '@unrs/resolver-binding-linux-arm-gnueabihf': 1.7.11
      '@unrs/resolver-binding-linux-arm-musleabihf': 1.7.11
      '@unrs/resolver-binding-linux-arm64-gnu': 1.7.11
      '@unrs/resolver-binding-linux-arm64-musl': 1.7.11
      '@unrs/resolver-binding-linux-ppc64-gnu': 1.7.11
      '@unrs/resolver-binding-linux-riscv64-gnu': 1.7.11
      '@unrs/resolver-binding-linux-riscv64-musl': 1.7.11
      '@unrs/resolver-binding-linux-s390x-gnu': 1.7.11
      '@unrs/resolver-binding-linux-x64-gnu': 1.7.11
      '@unrs/resolver-binding-linux-x64-musl': 1.7.11
      '@unrs/resolver-binding-wasm32-wasi': 1.7.11
      '@unrs/resolver-binding-win32-arm64-msvc': 1.7.11
      '@unrs/resolver-binding-win32-ia32-msvc': 1.7.11
      '@unrs/resolver-binding-win32-x64-msvc': 1.7.11

  update-browserslist-db@1.1.3(browserslist@4.25.0):
    dependencies:
      browserslist: 4.25.0
      escalade: 3.2.0
      picocolors: 1.1.1

  uri-js@4.4.1:
    dependencies:
      punycode: 2.3.1

  vfile-message@4.0.2:
    dependencies:
      '@types/unist': 3.0.3
      unist-util-stringify-position: 4.0.0

  vfile@6.0.3:
    dependencies:
      '@types/unist': 3.0.3
      vfile-message: 4.0.2

  vite-node@3.2.3(@types/node@22.15.31)(jiti@2.1.2)(tsx@4.20.3)(yaml@2.8.0):
    dependencies:
      cac: 6.7.14
      debug: 4.4.1
      es-module-lexer: 1.7.0
      pathe: 2.0.3
      vite: 6.3.5(@types/node@22.15.31)(jiti@2.1.2)(tsx@4.20.3)(yaml@2.8.0)
    transitivePeerDependencies:
      - '@types/node'
      - jiti
      - less
      - lightningcss
      - sass
      - sass-embedded
      - stylus
      - sugarss
      - supports-color
      - terser
      - tsx
      - yaml

  vite@6.3.5(@types/node@22.15.31)(jiti@2.1.2)(tsx@4.20.3)(yaml@2.8.0):
    dependencies:
      esbuild: 0.25.4
      fdir: 6.4.6(picomatch@4.0.2)
      picomatch: 4.0.2
      postcss: 8.5.3
      rollup: 4.41.1
      tinyglobby: 0.2.14
    optionalDependencies:
      '@types/node': 22.15.31
      fsevents: 2.3.3
      jiti: 2.1.2
      tsx: 4.20.3
      yaml: 2.8.0

  vitest@3.2.3(@types/debug@4.1.12)(@types/node@22.15.31)(jiti@2.1.2)(tsx@4.20.3)(yaml@2.8.0):
    dependencies:
      '@types/chai': 5.2.2
      '@vitest/expect': 3.2.3
      '@vitest/mocker': 3.2.3(vite@6.3.5(@types/node@22.15.31)(jiti@2.1.2)(tsx@4.20.3)(yaml@2.8.0))
      '@vitest/pretty-format': 3.2.3
      '@vitest/runner': 3.2.3
      '@vitest/snapshot': 3.2.3
      '@vitest/spy': 3.2.3
      '@vitest/utils': 3.2.3
      chai: 5.2.0
      debug: 4.4.1
      expect-type: 1.2.1
      magic-string: 0.30.17
      pathe: 2.0.3
      picomatch: 4.0.2
      std-env: 3.9.0
      tinybench: 2.9.0
      tinyexec: 0.3.2
      tinyglobby: 0.2.14
      tinypool: 1.1.0
      tinyrainbow: 2.0.0
      vite: 6.3.5(@types/node@22.15.31)(jiti@2.1.2)(tsx@4.20.3)(yaml@2.8.0)
      vite-node: 3.2.3(@types/node@22.15.31)(jiti@2.1.2)(tsx@4.20.3)(yaml@2.8.0)
      why-is-node-running: 2.3.0
    optionalDependencies:
      '@types/debug': 4.1.12
      '@types/node': 22.15.31
    transitivePeerDependencies:
      - jiti
      - less
      - lightningcss
      - msw
      - sass
      - sass-embedded
      - stylus
      - sugarss
      - supports-color
      - terser
      - tsx
      - yaml

  webidl-conversions@3.0.1: {}

  webidl-conversions@4.0.2: {}

  whatwg-url@5.0.0:
    dependencies:
      tr46: 0.0.3
      webidl-conversions: 3.0.1

  whatwg-url@7.1.0:
    dependencies:
      lodash.sortby: 4.7.0
      tr46: 1.0.1
      webidl-conversions: 4.0.2

  which@2.0.2:
    dependencies:
      isexe: 2.0.0

  why-is-node-running@2.3.0:
    dependencies:
      siginfo: 2.0.0
      stackback: 0.0.2

  word-wrap@1.2.5: {}

  wrap-ansi@7.0.0:
    dependencies:
      ansi-styles: 4.3.0
      string-width: 4.2.3
      strip-ansi: 6.0.1

  wrap-ansi@8.1.0:
    dependencies:
      ansi-styles: 6.2.1
      string-width: 5.1.2
      strip-ansi: 7.1.0

  wrap-ansi@9.0.0:
    dependencies:
      ansi-styles: 6.2.1
      string-width: 7.2.0
      strip-ansi: 7.1.0

  yaml-eslint-parser@1.3.0:
    dependencies:
      eslint-visitor-keys: 3.4.3
      yaml: 2.8.0

  yaml@2.8.0: {}

  yocto-queue@0.1.0: {}

  zwitch@2.0.4: {}<|MERGE_RESOLUTION|>--- conflicted
+++ resolved
@@ -60,16 +60,11 @@
         specifier: <2.2.0
         version: 2.1.2
       lint-staged:
-<<<<<<< HEAD
-        specifier: 16.1.1
-        version: 16.1.1
+        specifier: 16.1.2
+        version: 16.1.2
       mdast-util-to-string:
         specifier: 4.0.0
         version: 4.0.0
-=======
-        specifier: 16.1.2
-        version: 16.1.2
->>>>>>> 720e3419
       prettier:
         specifier: 3.5.3
         version: 3.5.3
